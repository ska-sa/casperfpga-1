--- conflicted
+++ resolved
@@ -18,11 +18,8 @@
 from . import katadc
 from . import skarabadc
 from . import snapadc
-<<<<<<< HEAD
 from . import sysmon
-=======
 from .memory import Memory
->>>>>>> ffb4845d
 
 from .attribute_container import AttributeContainer
 from .utils import parse_fpg, get_hostname, get_kwarg, get_git_info_from_fpg
