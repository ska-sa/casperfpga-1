--- conflicted
+++ resolved
@@ -4,30 +4,6 @@
 import socket
 from time import strptime
 import string
-<<<<<<< HEAD
-
-import register
-import sbram
-import snap
-import onegbe
-import tengbe
-import fortygbe
-import qdr
-import hmc
-import katadc
-import skarabadc
-
-from attribute_container import AttributeContainer
-from utils import parse_fpg, get_hostname, get_kwarg, get_git_info_from_fpg
-from transport_katcp import KatcpTransport
-from transport_tapcp import TapcpTransport
-from transport_skarab import SkarabTransport
-from transport_dummy import DummyTransport
-
-from CasperLogHandlers import configure_console_logging, configure_file_logging
-from CasperLogHandlers import getLogger
-
-=======
 import collections
 
 from . import register
@@ -55,7 +31,6 @@
 
 from .CasperLogHandlers import configure_console_logging, configure_file_logging
 from .CasperLogHandlers import getLogger
->>>>>>> e76da151
 
 # known CASPER memory-accessible devices and their associated
 # classes and containers
@@ -816,14 +791,10 @@
         self.logger.info("Creating memory devices")
         self._create_memory_devices(device_dict, memorymap_dict,
                                     initialise=initialise_objects)
-<<<<<<< HEAD
-=======
         self.logger.info("Creating other devices")
         self._create_other_devices(device_dict, initialise=initialise_objects)
         self.logger.info("Creating ADC devices")
->>>>>>> e76da151
         self._create_casper_adc_devices(device_dict, initialise=initialise_objects)
-        self._create_other_devices(device_dict, initialise=initialise_objects)
         self.transport.memory_devices = self.memory_devices
         self.logger.info("Creating devices by register name")
         self._create_casper_device_by_regname(device_dict)
