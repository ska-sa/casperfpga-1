--- conflicted
+++ resolved
@@ -406,39 +406,22 @@
 
         rv['tx_pps'] = gbedata[0]
         rv['tx_pkt_cnt'] = gbedata[1]
-<<<<<<< HEAD
         rv['tx_gbps'] = gbedata[2] * (256 / 1.0e9)  # convert words to Gbps
-=======
-        rv['tx_gbps'] = gbedata[2] * (
-                    256 / 1024.0 / 1024.0 / 1024.0)  # convert words to Gbps
->>>>>>> d4291ab1
         rv['tx_byte_cnt'] = gbedata[3] * (256 / 8)  # convert words to bytes
         rv['tx_over_err_cnt'] = gbedata[4]
         rv['tx_afull_cnt'] = gbedata[5]
 
         rv['rx_pps'] = gbedata[6]
         rv['rx_pkt_cnt'] = gbedata[7]
-<<<<<<< HEAD
         rv['rx_gbps'] = gbedata[8] * (256 / 1.0e9)  # convert words to Gbps
         rv['rx_byte_cnt'] = gbedata[9] * (256 / 8)  # convert words to bytes
         rv['rx_over_err_cnt'] = gbedata[10]
         rv['rx_bad_pkt_cnt'] = gbedata[11]
-=======
-        rv['rx_gbps'] = gbedata[8] * (
-                    256 / 1024.0 / 1024.0 / 1024.0)  # convert words to Gbps
-        rv['rx_byte_cnt'] = gbedata[9] * (256 / 8)  # convert words to bytes
-        rv['rx_over_err_cnt'] = gbedata[8]
-        rv['rx_bad_pkt_cnt'] = gbedata[9]
->>>>>>> d4291ab1
 
         if rst_counters:
             # writing 0x1 resets the counters and holds them at 0
             self._wbone_wr(gbebase + 0x78, 0x1)
-<<<<<<< HEAD
             time.sleep(0.01)
-=======
-            time.sleep(0.001)
->>>>>>> d4291ab1
             # writing 0x0 restarts the counters
             self._wbone_wr(gbebase + 0x78, 0x0)
 
