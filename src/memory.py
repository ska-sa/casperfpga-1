--- conflicted
+++ resolved
@@ -5,11 +5,7 @@
 """
 
 import logging
-<<<<<<< HEAD
 from . import bitfield
-=======
-from  . import bitfield
->>>>>>> 6d4c07d3
 import struct
 
 LOGGER = logging.getLogger(__name__)
