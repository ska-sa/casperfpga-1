--- conflicted
+++ resolved
@@ -1,53 +1,12 @@
 import time,logging
 
-<<<<<<< HEAD
-logger = logging.getLogger(__name__)
-
-class Si7051():
-    """ 
-    Si7051 I2C Temperature Sensors 
-    """
-=======
 class Si70XX(object):
->>>>>>> ab48c566
-
-    #:  Write and read user register for resolution config and VDD status checking
+
+    # Write and read user register for resolution config and VDD status checking
     cmdUserRegW = 0xe6
     cmdUserRegR = 0xe7
 
-<<<<<<< HEAD
-    #: Measure temperature
-    cmdMeasure = 0xe3 # Hold Master Mode
-    cmdMeasureN = 0xf3 # No Hold Master Mode
-
-    #: Read Serial Number
-    cmdSNA = [0xfa,0x0f]
-    cmdSNB = [0xfc,0xc9]
-
-    #: Read Firmware Revision
-    cmdFirmRev = [0x84,0xb8]
-
-    #: CRC generator polynomial and initial value
-    crcPoly = 0b100110001
-    crcInitVal = 0
-
-    #: Resolution related numbers
-    resBase = 11
-    resTop = 14
-    resD1Mask = 1 << 7
-    resD0Mask = 1 << 0
-    #:          11 bit,     12 bit,     13 bit,     14 bit
-    resList = [0b00000000, 0b00000001, 0b10000000, 0b10000001]
-
-    strFirmRev = {0xff:'Firmware version 1.0', 0x20:'Firmware version 2.0'}
-
-    vddStatusMask = 0b01000000
-    vddOK = 0
-
-    def __init__(self, itf, addr=0x40, resolution=14):
-=======
     def __init__(self, itf, addr=0x40, **kwargs):
->>>>>>> ab48c566
         self.itf = itf
         self.addr = addr
         self.logger = kwargs.get('logger',logging.getLogger(__name__))
@@ -61,60 +20,8 @@
     def _write(self,reg=None,data=None):
         return self.itf.write(self.addr, reg, data)
 
-<<<<<<< HEAD
-    def readTemp(self):
-        msb,lsb,crc = self.read(self.cmdMeasure, 3)
-        _crc = self.crc8([msb,lsb],self.crcPoly,self.crcInitVal)
-        if _crc != crc:
-            return -1
-        return self._calctemp(msb,lsb)
-
-    def _calctemp(self,msb,lsb):
-        val = (lsb + (msb << 8)) & 0xfffc
-        temp = -46.85 + (val * 175.72) / 65536.0
-        return temp
-
-    def _getFirmRev(self):
-        data = self.write(self.cmdFirmRev, 1)
-        return self.strFirmRev[data]
-
-    def _getStatus(self):
-        return self.read(self.cmdUserRegR,1)
-
-    def _getResolution(self):
-        data = self._getStatus()
-        data &= (self.resD1Mask | self.resD0Mask)
-        for i in range(len(self.resList)):
-            if self.resList[i] == data:
-                return i + self.resBase
-        return -1
-
-    def _setResolution(self,resolution):
-        """
-        Possible resolutions are:
-
-        * 11 bit
-        * 12 bit
-        * 13 bit
-        * 14 bit
-        """
-        if not isinstance(resolution,int):
-            msg = 'Resolution must be an integer'
-            logger.error(msg)
-            raise ValueError(msg)
-            return
-        if resolution < self.resBase or resolution > self.resTop:
-            msg = 'Resolution must be between %d and %d'%(self.resBase,self.resTop)
-            logger.error(msg)
-            raise ValueError(msg)
-            return
-        _config = self.resList[resolution - self.resBase]
-
-        self.write(self.cmdUserRegW,_config)
-=======
     vddStatusMask = 0b01000000
     vddOK = 0
->>>>>>> ab48c566
 
     def _isVDDOK(self):
         """
