from synth import *
from adc import *
from clockswitch import *
from wishbonedevice import WishBoneDevice
import logging

logger = logging.getLogger(__name__)


# Some codes and docstrings are copied from https://github.com/UCBerkeleySETI/snap_control
class SNAPADC(object):
<<<<<<< HEAD

    RESOLUTION  = 8
=======
    RESOLUTION = 8
>>>>>>> dc9d2aa2

    adc = None
    lmx = None
    clksw = None
    ram = None

    # Current delay tap settings for all IDELAYE2
    curDelay = None

    # Wishbone address and mask for read
    WB_DICT = [None] * ((0b11 << 2) + 1)

<<<<<<< HEAD
    WB_DICT[0b00 << 2] = {  'G_ZDOK_REV' : 0b11 << 28,
                'ADC16_LOCKED' : 0b11 << 24,
                'G_NUM_UNITS' : 0b1111 << 20,
                'CONTROLLER_REV' : 0b11 << 18,
                'G_ROACH2_REV' : 0b11 << 16,
                'ADC16_ADC3WIRE_REG' : 0b1111111111111111 << 0,}

    WB_DICT[0b01 << 2] = {'ADC16_CTRL_REG' : 0xffffffff << 0}
    WB_DICT[0b10 << 2] = {'ADC16_DELAY_STROBE_REG_H' : 0xffffffff << 0}
    WB_DICT[0b11 << 2] = {'ADC16_DELAY_STROBE_REG_L' : 0xffffffff << 0}
=======
    WB_DICT[0b00 << 2] = {'G_ZDOK_REV': 0b11 << 28,
                          'ADC16_LOCKED': 0b11 << 24,
                          'G_NUM_UNITS': 0b1111 << 20,
                          'CONTROLLER_REV': 0b11 << 18,
                          'G_ROACH2_REV': 0b11 << 16,
                          'ADC16_ADC3WIRE_REG': 0b1111111111111111 << 0, }

    WB_DICT[0b01 << 2] = {'ADC16_CTRL_REG': 0xffffffff << 0}
    WB_DICT[0b10 << 2] = {'ADC16_DELAY_STROBE_REG_H': 0xffffffff << 0}
    WB_DICT[0b11 << 2] = {'ADC16_DELAY_STROBE_REG_L': 0xffffffff << 0}
>>>>>>> dc9d2aa2

    # Wishbone address and mask for write
    A_WB_W_3WIRE = 0 << 0
    A_WB_W_CTRL = 1 << 0
    A_WB_W_DELAY_STROBE_L = 2 << 0
    A_WB_W_DELAY_STROBE_H = 3 << 0

<<<<<<< HEAD
    M_WB_W_DEMUX_WRITE      = 0b1 << 26
    M_WB_W_DEMUX_MODE       = 0b11 << 24
    M_WB_W_RESET            = 0b1 << 20
    M_WB_W_SNAP_REQ         = 0b1 << 16
    M_WB_W_DELAY_TAP        = 0b11111 << 0
=======
    M_WB_W_DEMUX_WRITE = 0b1 << 26
    M_WB_W_DEMUX_MODE = 0b11 << 24
    M_WB_W_RESET = 0b1 << 20
    M_WB_W_SNAP_REQ = 0b1 << 16
    M_WB_W_DELAY_TAP = 0b11111 << 0
>>>>>>> dc9d2aa2
    M_WB_W_ISERDES_BITSLIP_CHIP_SEL = 0b11111111 << 8
    M_WB_W_ISERDES_BITSLIP_LANE_SEL = 0b111 << 5

    SUCCESS = 0
    ERROR_LMX = 1
    ERROR_MMCM = 2
    ERROR_LINE = 3
    ERROR_FRAME = 4
    ERROR_RAMP = 5

<<<<<<< HEAD
    def __init__(self, interface, ADC='HMCAD1511', ref=None, resolution=8):
        # interface => casperfpga.CasperFpga(hostname/ip)
=======
    def __init__(self, interface, ADC='HMCAD1511', defaultDelayTap=0, ref=10):
        # interface => corr.katcp_wrapper.FpgaClient('10.1.0.23')
>>>>>>> dc9d2aa2

        self.A_WB_R_LIST = [self.WB_DICT.index(a) for a in self.WB_DICT if a != None]
        self.adcList = [0, 1, 2]
        self.ramList = ['adc16_wb_ram0', 'adc16_wb_ram1', 'adc16_wb_ram2']
        self.laneList = [0, 1, 2, 3, 4, 5, 6, 7]

<<<<<<< HEAD
        if resolution not in [8,12,14]:
            logger.error("Invalid parameter")
            raise ValueError("Invalid parameter")
        else:
            self.RESOLUTION = resolution
        self.curDelay = [[0]*len(self.laneList)]*len(self.adcList)

        if ref is not None:
            self.lmx = LMX2581(interface,'lmx_ctrl', fosc=ref)
        else:
            self.lmx = None

        self.clksw = HMC922(interface,'adc16_use_synth')
        self.ram = [WishBoneDevice(interface,name) for name in self.ramList]

        if ADC not in ['HMCAD1511','HMCAD1520']:
            raise ValueError("Invalid parameter")

        if ADC == 'HMCAD1511':
            self.adc = HMCAD1511(interface,'adc16_controller')
        else:   # 'HMCAD1520'
            self.adc = HMCAD1520(interface,'adc16_controller')

        # test pattern for clock aligning
        pats = [0b10101010,0b01010101,0b00000000,0b11111111]
        mask = (1<<(self.RESOLUTION/2))-1
        ofst = self.RESOLUTION/2
        self.p1 = ((pats[0] & mask) << ofst) + (pats[3] & mask)
        self.p2 = ((pats[1] & mask) << ofst) + (pats[2] & mask)

    def init(self, samplingRate=250, numChannel=4):
        """ Get SNAP ADCs into working condition

        Supported frequency range: 60MHz ~ 1000MHz. Set resolution to
        None to let init() automatically decide the best resolution.

        A run of init() takes approximatly 20 seconds, involving the
        following actions:

        1. configuring frequency synthesizer LMX2581
        2. configuring clock source switch HMC922
        3. configuring ADCs HMCAD1511 (support HMCAD1520 in future)
        4. configuring IDELAYE2 and ISERDESE2 inside of FPGA
        5. Testing under dual pattern and ramp mode

        E.g.
            init(1000,1)    1 channel mode, 1Gsps, 8bit, since 1Gsps
                    is only available in 8bit mode
            init(320,2) 2 channel mode, 320Msps, 8bit for HMCAD1511,
                    or 12bit for HMCAD1520
            init(160,4,8)   4 channel mode, 160Msps, 8bit resolution

        """

        logger.info("Reseting adc_unit")
=======
        self.curDelay = [[defaultDelayTap] * len(self.laneList)] * len(self.adcList)

        self.lmx = LMX2581(interface, 'lmx_ctrl', fosc=ref)
        self.clksw = HMC922(interface, 'adc16_use_synth')
        self.ram = [WishBoneDevice(interface, name) for name in self.ramList]

        if ADC not in ['HMCAD1511', 'HMCAD1520']:
            raise ValueError("Invalid parameter")

        if ADC == 'HMCAD1511':
            self.adc = HMCAD1511(interface, 'adc16_controller')
        else:  # 'HMCAD1520'
            self.adc = HMCAD1520(interface, 'adc16_controller')

        # test pattern for clock aligning
        pats = [0b10101010, 0b01010101, 0b00000000, 0b11111111]
        mask = (1 << (self.RESOLUTION / 2)) - 1
        ofst = self.RESOLUTION / 2
        self.p1 = ((pats[0] & mask) << ofst) + (pats[3] & mask)
        self.p2 = ((pats[1] & mask) << ofst) + (pats[2] & mask)

    def init(self, samplingRate=250, numChannel=4, resolution=None):
        """ Get SNAP ADCs into working condition

		Supported frequency range: 60MHz ~ 1000MHz. Set resolution to
		None to let init() automatically decide the best resolution.

		A run of init()	takes approximatly 20 seconds, involving the
		following actions:

		1. configuring frequency synthesizer LMX2581
		2. configuring clock source switch HMC922
		3. configuring ADCs HMCAD1511 (support HMCAD1520 in future)
		4. configuring IDELAYE2 and ISERDESE2 inside of FPGA
		5. Testing under dual pattern and ramp mode

		E.g.
			init(1000,1)	1 channel mode,	1Gsps, 8bit, since 1Gsps
					is only available in 8bit mode
			init(320,2)	2 channel mode,	320Msps, 8bit for HMCAD1511,
					or 12bit for HMCAD1520
			init(160,4,8)	4 channel mode, 160Msps, 8bit resolution

		"""

        if resolution == None:
            if type(self.adc) is HMCAD1511:
                self.RESOLUTION = 8
            elif samplingRate / (4 / numChannel) > 160:
                self.RESOLUTION = 8
            else:
                self.RESOLUTION = 12
        elif resolution not in [8, 12, 14, None]:
            raise ValueError("Invalid parameter")
        elif resolution > 8 and samplingRate / (4 / numChannel) > 160:
            raise ValueError("Invalid parameter")

        logging.info("Reseting adc_unit")
>>>>>>> dc9d2aa2
        self.reset()

        self.selectADC()

<<<<<<< HEAD
        if self.lmx is not None:
            logger.info("Reseting frequency synthesizer")
            self.lmx.init()

            logger.info("Configuring frequency synthesizer")
            self.lmx.setFreq(samplingRate)
            if not self.lmx.getDiagnoses('LD_PINSTATE'):
                logger.error('Frequency synthesizer configuration failed!')
                return self.ERROR_LMX

        logger.info("Configuring clock source switch")
        if self.lmx is not None:
            self.clksw.setSwitch('a')
        else:
            self.clksw.setSwitch('b')

        logger.info("Initialising ADCs")
        self.adc.init()

        if numChannel==1 and samplingRate<240:
            lowClkFreq = True
        elif numChannel==2 and samplingRate<120:
            lowClkFreq = True
        elif numChannel==4 and samplingRate<60:
            lowClkFreq = True
        elif numChannel==4 and self.RESOLUTION==14 and samplingRate<30:
=======
        logging.info("Reseting frequency synthesizer")
        self.lmx.init()

        logging.info("Configuring frequency synthesizer")
        self.lmx.setFreq(samplingRate)
        if not self.lmx.getDiagnoses('LD_PINSTATE'):
            return self.ERROR_LMX

        logging.info("Configuring clock source switch")
        self.clksw.setSwitch('a')

        logging.info("Initialising ADCs")
        self.adc.init()

        if numChannel == 1 and samplingRate < 240:
            lowClkFreq = True
        elif numChannel == 2 and samplingRate < 120:
            lowClkFreq = True
        elif numChannel == 4 and samplingRate < 60:
            lowClkFreq = True
        elif numChannel == 4 and self.RESOLUTION == 14 and samplingRate < 30:
>>>>>>> dc9d2aa2
            lowClkFreq = True
        else:
            lowClkFreq = False

<<<<<<< HEAD
        logger.info("Configuring ADC operating mode")
        if type(self.adc) is HMCAD1511:
            self.adc.setOperatingMode(numChannel,1,lowClkFreq)
        elif type(self.adc) is HMCAD1520:
            self.adc.setOperatingMode(numChannel,1,lowClkFreq,self.RESOLUTION)

        self.setDemux(numChannel=1) # calibrate in full interleave mode

        if not self.getWord('ADC16_LOCKED'):
            logger.error('MMCM not locked.')
            return self.ERROR_MMCM

        if not self.alignLineClock():
            logger.error('Line clock alignment failed!')
            return self.ERROR_LINE
        if not self.alignFrameClock():
            logger.error('Frame clock alignment failed!')
            return self.ERROR_FRAME

        errs = self.testPatterns(mode='ramp')
        if not np.all(np.array([adc.values() for adc in errs.values()])==0):
            logger.error('ADCs failed on ramp test.')
            return self.ERROR_RAMP

        # Finally place ADC in "correct" mode
        self.setDemux(numChannel=numChannel)

=======
        logging.info("Configuring ADC operating mode")
        if type(self.adc) is HMCAD1511:
            self.adc.setOperatingMode(numChannel, 1, lowClkFreq)
        elif type(self.adc) is HMCAD1520:
            self.adc.setOperatingMode(numChannel, 1, lowClkFreq, resolution)

        self.setDemux()

        if not self.getWord('ADC16_LOCKED'):
            logging.error('MMCM not locked.')
            return self.ERROR_MMCM

        if not self.alignLineClock():
            return self.ERROR_LINE
        if not self.alignFrameClock():
            return self.ERROR_FRAME

        errs = self.testPatterns(mode='ramp')
        if not np.all(np.array([adc.values() for adc in errs.values()]) == 0):
            logging.error('ADCs failed on ramp test.')
            return self.ERROR_RAMP

>>>>>>> dc9d2aa2
        return self.SUCCESS

    def selectADC(self, chipSel=None):
        """ Select one or multiple ADCs

<<<<<<< HEAD
        Select the ADC(s) to be configured. ADCs are numbered by 0, 1, 2...
        E.g.
            selectADC(0)        # select the 1st ADC
            selectADC([0,1])    # select two ADCs
            selectADC()     # select all ADCs
        """

        # csn active low for HMCAD1511, but inverted in wb_adc16_controller
        if chipSel==None:       # Select all ADC chips
=======
		Select the ADC(s) to be configured. ADCs are numbered by 0, 1, 2...
		E.g.
			selectADC(0)		# select the 1st ADC
			selectADC([0,1])	# select two ADCs
			selectADC()		# select all ADCs
		"""

        # csn active low for HMCAD1511, but inverted in wb_adc16_controller
        if chipSel == None:  # Select all ADC chips
>>>>>>> dc9d2aa2
            self.adc.csn = np.bitwise_or.reduce([0b1 << s for s in self.adcList])
        elif isinstance(chipSel, list) and all(s in self.adcList for s in chipSel):
            csnList = [0b1 << s for s in self.adcList if s in chipSel]
            self.adc.csn = np.bitwise_or.reduce(csnList)
        elif chipSel in self.adcList:
            self.adc.csn = 0b1 << chipSel
        else:
            raise ValueError("Invalid parameter")

<<<<<<< HEAD
    def setDemux(self, numChannel=1):
        """
        when mode==0: numChannel=4
            data = data[:,[0,4,1,5,2,6,3,7]]
        when mode==1: numChannel=2
            data = data[:,[0,1,4,5,2,3,6,7]]
        when mode==2: numChannel=1
            data = data[:,[0,1,2,3,4,5,6,7]]
        """
        modeMap = {4:0, 2:1, 1:2} # mapping of numChannel to mode
        if numChannel not in modeMap.keys():
            raise ValueError("Invalid parameter")
        mode = modeMap[numChannel]
        val = self._set(0x0, mode,  self.M_WB_W_DEMUX_MODE)
        val = self._set(val, 0b1,   self.M_WB_W_DEMUX_WRITE)
=======
    def setDemux(self, mode=2):
        """

		when mode==0:
			data = data[:,[0,4,1,5,2,6,3,7]]
		when mode==1:
			data = data[:,[0,1,4,5,2,3,6,7]]
		when mode==2:
			data = data[:,[0,1,2,3,4,5,6,7]]
		"""
        if mode not in [0, 1, 2]:
            raise ValueError("Invalid parameter")
        val = self._set(0x0, mode, self.M_WB_W_DEMUX_MODE)
        val = self._set(val, 0b1, self.M_WB_W_DEMUX_WRITE)
>>>>>>> dc9d2aa2
        self.adc._write(val, self.A_WB_W_CTRL)

    def reset(self):
        """ Reset all adc16_interface logics inside FPGA """
<<<<<<< HEAD
        val = self._set(0x0, 0x1,   self.M_WB_W_RESET)
=======
        val = self._set(0x0, 0x1, self.M_WB_W_RESET)
>>>>>>> dc9d2aa2
        self.adc._write(0x0, self.A_WB_W_CTRL)
        self.adc._write(val, self.A_WB_W_CTRL)
        self.adc._write(0x0, self.A_WB_W_CTRL)

    def snapshot(self):
        """ Save 1024 consecutive samples of each ADC into its corresponding bram """
        # No way to snapshot a single ADC because the HDL code is designed so.
<<<<<<< HEAD
        val = self._set(0x0, 0x1,   self.M_WB_W_SNAP_REQ)
=======
        val = self._set(0x0, 0x1, self.M_WB_W_SNAP_REQ)
>>>>>>> dc9d2aa2
        self.adc._write(0x0, self.A_WB_W_CTRL)
        self.adc._write(val, self.A_WB_W_CTRL)
        self.adc._write(0x0, self.A_WB_W_CTRL)

    def calibrateAdcOffset(self):

<<<<<<< HEAD
        logger.warning('Operation not supported.')


    def calibrationAdcGain(self):

        logger.warning('Operation not supported.')

        
    def getRegister(self, rid=None):
        if rid==None:
            return [self.getRegister(regId) for regId in self.A_WB_R_LIST]
        elif rid in self.A_WB_R_LIST:
            rval = self.adc._read(rid)
            return {name: self._get(rval,mask) for name, mask in self.WB_DICT[rid].items()}
=======
        logging.warning('Operation not supported.')

    def calibrationAdcGain(self):

        logging.warning('Operation not supported.')

    def getRegister(self, rid=None):
        if rid == None:
            return [self.getRegister(regId) for regId in self.A_WB_R_LIST]
        elif rid in self.A_WB_R_LIST:
            rval = self.adc._read(rid)
            return {name: self._get(rval, mask) for name, mask in self.WB_DICT[rid].items()}
>>>>>>> dc9d2aa2
        else:
            raise ValueError("Invalid parameter")

    def _get(self, data, mask):
        data = data & mask
        return data / (mask & -mask)

    def _set(self, d1, d2, mask=None):
        # Update some bits of d1 with d2, while keep other bits unchanged
        if mask:
            d1 = d1 & ~mask
            d2 = d2 * (mask & -mask)
        return d1 | d2

<<<<<<< HEAD
    def getWord(self,name):
        rid = self.getRegId(name)
        rval = self.adc._read(rid)
        return self._get(rval,self.WB_DICT[rid][name])

    def getRegId(self,name):
=======
    def getWord(self, name):
        rid = self.getRegId(name)
        rval = self.adc._read(rid)
        return self._get(rval, self.WB_DICT[rid][name])

    def getRegId(self, name):
>>>>>>> dc9d2aa2
        rid = [d for d in self.A_WB_R_LIST if name in self.WB_DICT[d]]
        if len(rid) == 0:
            raise ValueError("Invalid parameter")
        else:
            return rid[0]

<<<<<<< HEAD
    def interleave(self,data,mode):
        """ Reorder the data according to the interleaving mode

        E.g.
        .. code-block:: python
            data = numpy.arange(1024).reshape(-1,8)
            interleave(data, 1) # return a one-column numpy array
            interleave(data, 2) # return a two-column numpy array
            interleave(data, 4) # return a four-column numpy array
        """
        return self.adc.interleave(data, mode)

    def readRAM(self, ram=None, signed=True):
        """ Read RAM(s) and return the 1024-sample data

        E.g.
            readRAM()       # read all RAMs, return a list of arrays
            readRAM(1)      # read the 2nd RAMs, return a 128X8 array
            readRAM([0,1])      # read 2 RAMs, return two arrays
            readRAM(signed=False)   # return a list of arrays in unsiged format
        """
        if ram==None:                       # read all RAMs
            return self.readRAM(self.adcList,signed)
        elif isinstance(ram, list) and all(r in self.adcList for r in ram):
                                    # read a list of RAMs
            data = [self.readRAM(r,signed) for r in ram if r in self.adcList]
            return dict(zip(ram,data))
        elif ram in self.adcList:               # read one RAM      
            if self.RESOLUTION>8:       # ADC_DATA_WIDTH == 16
                fmt = '!1024' + ('h' if signed else 'H')
                length = 2048
            else:               # ADC_DATA_WIDTH == 8
                fmt = '!1024' + ('b' if signed else 'B')
                length = 1024
            vals = self.ram[ram]._read(addr=0, size=length)
            vals = np.array(struct.unpack(fmt,vals)).reshape(-1,8)
=======
    def interleave(self, data, mode):
        """ Reorder the data according to the interleaving mode

		E.g.
			data = numpy.arange(1024).reshape(-1,8)
			interleave(data, 1)	# return a one-column numpy array
			interleave(data, 2)	# return a two-column numpy array
			interleave(data, 4)	# return a four-column numpy array
		"""
        return self.adc.interleave(data, mode)

    def readRAM(self, ram=None):
        """ Read RAM(s) and return the 1024-sample data

		E.g.
			readRAM()		# read all RAMs, return a list of arrays
			readRAM(1)		# read the 2nd RAMs, return a 128X8 array
			readRAM([0,1])		# read 2 RAMs, return two arrays
		"""
        if ram == None:  # read all RAMs
            return self.readRAM(self.adcList)
        elif isinstance(ram, list) and all(r in self.adcList for r in ram):
            # read a list of RAMs
            data = [self.readRAM(r) for r in ram if r in self.adcList]
            return dict(zip(ram, data))
        elif ram in self.adcList:  # read one RAM
            if self.RESOLUTION > 8:  # ADC_DATA_WIDTH == 16
                fmt = '!1024h'
            else:  # ADC_DATA_WIDTH == 8
                fmt = '!1024b'
            vals = self.ram[ram]._read(addr=0, size=1024)
            vals = np.array(struct.unpack(fmt, vals)).reshape(-1, 8)
>>>>>>> dc9d2aa2

            return vals
        else:
            raise ValueError("Invalid parameter")

    # A lane in this method actually corresponds to a "branch" in HMCAD1511 datasheet.
    # But I have to follow the naming convention of signals in casper repo.
    def bitslip(self, chipSel=None, laneSel=None):
        """ Reorder the parallelize data for word-alignment purpose
<<<<<<< HEAD
        
        Reorder the parallelized data by asserting a itslip command to the bitslip 
        submodule of a ISERDES primitive.  Each bitslip command left shift the 
        parallelized data by one bit.

        HMCAD1511/HMCAD1520 lane correspondence
        lane number lane name in ADC datasheet
        0       1a
        1       1b
        2       2a
        3       2b
        4       3a
        5       3b
        6       4a
        7       4b

        E.g.
        .. code-block:: python
            bitslip()       # left shift all lanes of all ADCs
            bitslip(0)      # shift all lanes of the 1st ADC
            bitslip(0,3)        # shift the 4th lane of the 1st ADC
            bitslip([0,1],[3,4])    # shift the 4th and 5th lanes of the 1st
                        # and the 2nd ADCs
        """
=======
		
		Reorder the parallelized data by asserting a itslip command to the bitslip 
		submodule of a ISERDES primitive.  Each bitslip command left shift the 
		parallelized data by one bit.

		E.g.
			bitslip()		# left shift all lanes of all ADCs
			bitslip(0)		# shift all lanes of the 1st ADC
			bitslip(0,3)		# shift the 4th lane of the 1st ADC
			bitslip([0,1],[3,4])	# shift the 4th and 5th lanes of the 1st
						# and the 2nd ADCs
		"""
>>>>>>> dc9d2aa2

        if chipSel == None:
            chipSel = self.adcList
        elif chipSel in self.adcList:
            chipSel = [chipSel]

<<<<<<< HEAD
        if not isinstance(chipSel,list):
            raise ValueError("Invalid parameter")
        elif isinstance(chipSel,list) and any(cs not in self.adcList for cs in chipSel):
=======
        if not isinstance(chipSel, list):
            raise ValueError("Invalid parameter")
        elif isinstance(chipSel, list) and any(cs not in self.adcList for cs in chipSel):
>>>>>>> dc9d2aa2
            raise ValueError("Invalid parameter")

        if laneSel == None:
            laneSel = self.laneList
        elif laneSel in self.laneList:
            laneSel = [laneSel]

<<<<<<< HEAD
        if not isinstance(laneSel,list):
            raise ValueError("Invalid parameter")
        elif isinstance(laneSel,list) and any(cs not in self.laneList for cs in laneSel):
            raise ValueError("Invalid parameter")

        logger.debug('Bitslip lane {0} of chip {1}'.format(str(laneSel),str(chipSel)))
=======
        if not isinstance(laneSel, list):
            raise ValueError("Invalid parameter")
        elif isinstance(laneSel, list) and any(cs not in self.laneList for cs in laneSel):
            raise ValueError("Invalid parameter")

        logging.debug('Bitslip lane {0} of chip {1}'.format(str(laneSel), str(chipSel)))
>>>>>>> dc9d2aa2

        for cs in chipSel:
            for ls in laneSel:
                val = self._set(0x0, 0b1 << cs, self.M_WB_W_ISERDES_BITSLIP_CHIP_SEL)
                val = self._set(val, ls, self.M_WB_W_ISERDES_BITSLIP_LANE_SEL)
<<<<<<< HEAD
        
                # The registers related to reset, request, bitslip, and other
                # commands after being set will not be automatically cleared.  
                # Therefore we have to clear them by ourselves.
        
                self.adc._write(0x0, self.A_WB_W_CTRL)  
                self.adc._write(val, self.A_WB_W_CTRL)  
                self.adc._write(0x0, self.A_WB_W_CTRL)  


    # The ADC16 controller word (the offset in write_int method) 2 and 3 are for delaying 
    # taps of A and B lanes, respectively.
    #
    # Refer to the memory map word 2 and word 3 for clarification.  The memory map was made 
    # for a ROACH design so it has chips A-H.  SNAP 1 design has three chips.
    def delay(self, tap, chipSel=None, laneSel=None):
        """ Delay the serial data from ADC LVDS links
        
        Delay the serial data by Xilinx IDELAY primitives
        E.g.
            delay(0)        # Set all delay tap of IDELAY to 0
            delay(4, 1, 7)      # set delay on the 8th lane of the 2nd ADC to 4
            delay(31, [0,1,2], [0,1,2,3,4,5,6,7])
                        # Set all delay taps (in SNAP 1 case) to 31
        """

        if chipSel==None:
=======

                # The registers related to reset, request, bitslip, and other
                # commands after being set will not be automatically cleared.
                # Therefore we have to clear them by ourselves.

                self.adc._write(0x0, self.A_WB_W_CTRL)
                self.adc._write(val, self.A_WB_W_CTRL)
                self.adc._write(0x0, self.A_WB_W_CTRL)

    # The ADC16 controller word (the offset in write_int method) 2 and 3 are for delaying
    # taps of A and B lanes, respectively.
    #
    # Refer to the memory map word 2 and word 3 for clarification.  The memory map was made
    # for a ROACH design so it has chips A-H.  SNAP 1 design has three chips.
    def delay(self, tap, chipSel=None, laneSel=None):
        """ Delay the serial data from ADC LVDS links
		
		Delay the serial data by Xilinx IDELAY primitives
		E.g.
			delay(0)		# Set all delay tap of IDELAY to 0
			delay(4, 1, 7)		# set delay on the 8th lane of the 2nd ADC to 4
			delay(31, [0,1,2], [0,1,2,3,4,5,6,7])
						# Set all delay taps (in SNAP 1 case) to 31
		"""

        if chipSel == None:
>>>>>>> dc9d2aa2
            chipSel = self.adcList
        elif chipSel in self.adcList:
            chipSel = [chipSel]
        elif isinstance(chipSel, list) and any(s not in self.adcList for s in chipSel):
            raise ValueError("Invalid parameter")

<<<<<<< HEAD
        if laneSel==None:
            laneSel = self.laneList
        elif laneSel in self.laneList:
            laneSel = [laneSel]
        elif isinstance(laneSel,list) and any(s not in self.laneList for s in laneSel):
=======
        if laneSel == None:
            laneSel = self.laneList
        elif laneSel in self.laneList:
            laneSel = [laneSel]
        elif isinstance(laneSel, list) and any(s not in self.laneList for s in laneSel):
>>>>>>> dc9d2aa2
            raise ValueError("Invalid parameter")
        elif laneSel not in self.laneList:
            raise ValueError("Invalid parameter")

        if not isinstance(tap, int):
            raise ValueError("Invalid parameter")

        strl = ','.join([str(c) for c in laneSel])
        strc = ','.join([str(c) for c in chipSel])
<<<<<<< HEAD
        logger.debug('Set DelayTap of lane {0} of chip {1} to {2}'
                .format(str(laneSel),str(chipSel),tap))

        matc = np.array([(cs*4) for cs in chipSel])

        matla = np.array([int(l/2) for l in laneSel if l%2==0])
        if matla.size:
            mata =  np.repeat(matc.reshape(-1,1),matla.size,1) + \
                np.repeat(matla.reshape(1,-1),matc.size,0)
            vala = np.bitwise_or.reduce([0b1 << s for s in mata.flat])
        else:
            vala = 0
        
        matlb = np.array([int(l/2) for l in laneSel if l%2==1])
        if matlb.size:
            matb =  np.repeat(matc.reshape(-1,1),matlb.size,1) + \
                np.repeat(matlb.reshape(1,-1),matc.size,0)
=======
        logging.debug('Set DelayTap of lane {0} of chip {1} to {2}'
                      .format(str(laneSel), str(chipSel), tap))

        matc = np.array([(cs * 4) for cs in chipSel])

        matla = np.array([int(l / 2) for l in laneSel if l % 2 == 0])
        if matla.size:
            mata = np.repeat(matc.reshape(-1, 1), matla.size, 1) + \
                   np.repeat(matla.reshape(1, -1), matc.size, 0)
            vala = np.bitwise_or.reduce([0b1 << s for s in mata.flat])
        else:
            vala = 0

        matlb = np.array([int(l / 2) for l in laneSel if l % 2 == 1])
        if matlb.size:
            matb = np.repeat(matc.reshape(-1, 1), matlb.size, 1) + \
                   np.repeat(matlb.reshape(1, -1), matc.size, 0)
>>>>>>> dc9d2aa2
            valb = np.bitwise_or.reduce([0b1 << s for s in matb.flat])
        else:
            valb = 0

        valt = self._set(0x0, tap, self.M_WB_W_DELAY_TAP)

<<<<<<< HEAD
        # Don't be misled by the naming - "DELAY_STROBE" in casper repo.  It doesn't 
=======
        # Don't be misled by the naming - "DELAY_STROBE" in casper repo.  It doesn't
>>>>>>> dc9d2aa2
        # generate strobe at all.  You have to manually clear the bits that you set.
        self.adc._write(0x00, self.A_WB_W_CTRL)
        self.adc._write(0x00, self.A_WB_W_DELAY_STROBE_L)
        self.adc._write(0x00, self.A_WB_W_DELAY_STROBE_H)
        self.adc._write(valt, self.A_WB_W_CTRL)
        self.adc._write(vala, self.A_WB_W_DELAY_STROBE_L)
        self.adc._write(valb, self.A_WB_W_DELAY_STROBE_H)
        self.adc._write(0x00, self.A_WB_W_CTRL)
        self.adc._write(0x00, self.A_WB_W_DELAY_STROBE_L)
        self.adc._write(0x00, self.A_WB_W_DELAY_STROBE_H)

        for cs in chipSel:
            for ls in laneSel:
                self.curDelay[cs][ls] = tap

<<<<<<< HEAD

    def testPatterns(self, chipSel=None, taps=None, mode='std', pattern1=None, pattern2=None):
        """ Return a list of std/err for a given tap or a list of taps

        Return the lane-wise standard deviation/error of the data under a given
        tap setting or a list of tap settings.  By default, mode='std', taps=range(32).
        'err' mode with single test pattern check data against the given pattern, while
        'err' mode with dual test patterns guess the counts of the mismatches.
        'guess' because both patterns could come up at first. This method
        always returns the smaller counts.
        'ramp' mode guess the total number of incorrect data. This is implemented based
        on the assumption that in most cases, $cur = $pre + 1. When using 'ramp' mode,
        taps=None

        E.g.
        .. code-block:: python
            testPatterns(taps=True) # Return lane-wise std of all ADCs, taps=range(32)
            testPatterns(0,taps=range(32))
                        # Return lane-wise std of the 1st ADC
            testPatterns([0,1],2)   # Return lane-wise std of the first two ADCs 
                        # with tap = 2
            testPatterns(1, taps=[0,2,3], mode='std')
                        # Return lane-wise stds of the 2nd ADC with
                        # three different tap settings
            testPatterns(2, mode='err', pattern1=0b10101010)
                        # Check the actual data against the given test
                        # pattern without changing current delay tap
                        # setting and return lane-wise error counts of
                        # the 3rd ADC,
            testPatterns(2, mode='err', pattern1=0b10101010, pattern2=0b01010101)
                        # Check the actual data against the given alternate
                        # test pattern without changing current delay tap
                        # setting and return lane-wise error counts of
                        # the 3rd ADC,
            testPatterns(mode='ramp')
                        # Check all ADCs under ramp mode

        """
=======
    def testPatterns(self, chipSel=None, taps=None, mode='std', pattern1=None, pattern2=None):
        """ Return a list of std/err for a given tap or a list of taps

		Return the lane-wise standard deviation/error of the data under a given
		tap setting or a list of tap settings.  By default, mode='std', taps=range(32).
		'err' mode with single test pattern check data against the given pattern, while
		'err' mode with dual test patterns guess the counts of the mismatches.
		'guess' because both patterns could come up at first. This method
		always returns the smaller counts.
		'ramp' mode guess the total number of incorrect data. This is implemented based
		on the assumption that in most cases, $cur = $pre + 1. When using 'ramp' mode,
		taps=None

		E.g.
			testPatterns(taps=True)	# Return lane-wise std of all ADCs, taps=range(32)
			testPatterns(0,taps=range(32))
						# Return lane-wise std of the 1st ADC
			testPatterns([0,1],2)	# Return lane-wise std of the first two ADCs 
						# with tap = 2
			testPatterns(1, taps=[0,2,3], mode='std')
						# Return lane-wise stds of the 2nd ADC with
						# three different tap settings
			testPatterns(2, mode='err', pattern1=0b10101010)
						# Check the actual data against the given test
						# pattern without changing current delay tap
						# setting and return lane-wise error counts of
						# the 3rd ADC,
			testPatterns(2, mode='err', pattern1=0b10101010, pattern2=0b01010101)
						# Check the actual data against the given alternate
						# test pattern without changing current delay tap
						# setting and return lane-wise error counts of
						# the 3rd ADC,
			testPatterns(mode='ramp')
						# Check all ADCs under ramp mode

		"""
>>>>>>> dc9d2aa2

        # The deviation looks like this:
        # {0: array([ 17.18963055,  17.18963055,  17.18963055,  17.18963055,
        #          13.05692914,  13.05692914,  13.05692914,  13.05692914]),
        #  1: array([ 14.08136755,  14.08136755,  14.08136755,  14.08136755,
        #           7.39798788,   7.39798788,   7.39798788,   7.39798788]),
        #  2: array([ 0.,  0.,  0.,  0.,  0.,  0.,  0.,  0.]),
        #  3: array([ 0.,  0.,  0.,  0.,  0.,  0.,  0.,  0.]),
        #  4: array([ 0.,  0.,  0.,  0.,  0.,  0.,  0.,  0.]),
        #  5: array([ 0.,  0.,  0.,  0.,  0.,  0.,  0.,  0.]),
        #  6: array([ 0.,  0.,  0.,  0.,  0.,  0.,  0.,  0.]),
        #  7: array([ 0.,  0.,  0.,  0.,  0.,  0.,  0.,  0.]),
        #  8: array([ 0.,  0.,  0.,  0.,  0.,  0.,  0.,  0.]),
        #  9: array([ 0.,  0.,  0.,  0.,  0.,  0.,  0.,  0.]),
        #  10: array([ 0.,  0.,  0.,  0.,  0.,  0.,  0.,  0.]),
        #  11: array([ 0.,  0.,  0.,  0.,  0.,  0.,  0.,  0.]),
        #  12: array([ 0.,  0.,  0.,  0.,  0.,  0.,  0.,  0.]),
        #  13: array([ 6.47320197,  7.39906033,  0.        ,  0.        ,  0.        ,
        #          0.        ,  0.        ,  0.        ]),
        #  14: array([ 16.14016176,  16.63835629,   4.66368953,   1.40867846,
        #          75.989443  ,  69.36052029,   6.92820323,   1.40867846]),
        #  15: array([ 49.30397384,  38.93917329,   7.96476616,   7.43487349,
        #          49.32813242,  49.89897448,  24.89428699,  17.29472061]),
        #  16: array([ 45.83336145,  44.495608  ,  25.20036771,  52.85748304,
        #           5.63471383,   0.        ,  45.64965087,  40.04722554]),
        #  17: array([  0.        ,   0.        ,  57.13889616,  24.2960146 ,
        #           0.        ,   0.        ,  65.0524836 ,  30.79302499]),
        #  18: array([  0.        ,   0.        ,   0.        ,   0.        ,
        #           0.        ,   0.        ,  59.11012465,   0.        ]),
        #  19: array([  0.        ,   0.        ,   0.        ,   0.        ,
        #           0.        ,   0.        ,  24.79919354,   0.        ]),
        #  20: array([ 0.,  0.,  0.,  0.,  0.,  0.,  0.,  0.]),
        #  21: array([ 0.,  0.,  0.,  0.,  0.,  0.,  0.,  0.]),
        #  22: array([ 0.,  0.,  0.,  0.,  0.,  0.,  0.,  0.]),
        #  23: array([ 0.,  0.,  0.,  0.,  0.,  0.,  0.,  0.]),
        #  24: array([ 0.,  0.,  0.,  0.,  0.,  0.,  0.,  0.]),
        #  25: array([ 0.,  0.,  0.,  0.,  0.,  0.,  0.,  0.]),
        #  26: array([ 0.,  0.,  0.,  0.,  0.,  0.,  0.,  0.]),
        #  27: array([ 0.,  0.,  0.,  0.,  0.,  0.,  0.,  0.]),
        #  28: array([ 0.,  0.,  0.,  0.,  0.,  0.,  0.,  0.]),
        #  29: array([ 0.,  0.,  0.,  0.,  0.,  0.,  0.,  0.]),
        #  30: array([ 0.,  0.,  0.,  0.,  0.,  0.,  0.,  0.]),
        #  31: array([ 0.,  0.,  0.,  0.,  0.,  0.,  0.,  0.])}
<<<<<<< HEAD
    
        MODE = ['std', 'err', 'ramp']

        if chipSel==None:
            chipSel = self.adcList
        elif chipSel in self.adcList:
            chipSel = [chipSel]
        if not isinstance(chipSel,list):
            raise ValueError("Invalid parameter")
        elif isinstance(chipSel,list) and any(cs not in self.adcList for cs in chipSel):
            raise ValueError("Invalid parameter")

        if taps==True:
            taps = range(32)
        elif taps in self.adcList:
            taps = [taps]
        if not isinstance(taps,list) and taps!=None:
            raise ValueError("Invalid parameter")
        elif isinstance(taps,list) and any(cs not in range(32) for cs in taps):
=======

        MODE = ['std', 'err', 'ramp']

        if chipSel == None:
            chipSel = self.adcList
        elif chipSel in self.adcList:
            chipSel = [chipSel]
        if not isinstance(chipSel, list):
            raise ValueError("Invalid parameter")
        elif isinstance(chipSel, list) and any(cs not in self.adcList for cs in chipSel):
            raise ValueError("Invalid parameter")

        if taps == True:
            taps = range(32)
        elif taps in self.adcList:
            taps = [taps]
        if not isinstance(taps, list) and taps != None:
            raise ValueError("Invalid parameter")
        elif isinstance(taps, list) and any(cs not in range(32) for cs in taps):
>>>>>>> dc9d2aa2
            raise ValueError("Invalid parameter")

        if mode not in MODE:
            raise ValueError("Invalid parameter")

        self.selectADC(chipSel)
<<<<<<< HEAD
        if mode=='ramp':        # ramp mode
            self.adc.test('en_ramp')
            taps=None
            pattern1=None
            pattern2=None
        elif pattern1==None and pattern2==None:
=======
        if mode == 'ramp':  # ramp mode
            self.adc.test('en_ramp')
            taps = None
            pattern1 = None
            pattern2 = None
        elif pattern1 == None and pattern2 == None:
>>>>>>> dc9d2aa2
            # synchronization mode
            self.adc.test('pat_sync')
            # pattern1 = 0b11110000 when self.RESOLUTION is 8
            # pattern1 = 0b111111000000 when self.RESOLUTION is 12
<<<<<<< HEAD
            pattern1 = ((2**(self.RESOLUTION/2))-1) << (self.RESOLUTION/2)
            pattern1 = self._signed(pattern1,self.RESOLUTION)
        elif isinstance(pattern1,int) and pattern2==None:
=======
            pattern1 = ((2 ** (self.RESOLUTION / 2)) - 1) << (self.RESOLUTION / 2)
            pattern1 = self._signed(pattern1, self.RESOLUTION)
        elif isinstance(pattern1, int) and pattern2 == None:
>>>>>>> dc9d2aa2
            # single pattern mode

            if type(self.adc) is HMCAD1520:
                # test patterns of HMCAD1520 need special cares
                ofst = 16 - self.RESOLUTION
                reg_p1 = pattern1 << ofst
            else:
                reg_p1 = pattern1

<<<<<<< HEAD
            self.adc.test('single_custom_pat',reg_p1)
            pattern1 = self._signed(pattern1,self.RESOLUTION)
        elif isinstance(pattern1,int) and isinstance(pattern2,int):
=======
            self.adc.test('single_custom_pat', reg_p1)
            pattern1 = self._signed(pattern1, self.RESOLUTION)
        elif isinstance(pattern1, int) and isinstance(pattern2, int):
>>>>>>> dc9d2aa2
            # dual pattern mode

            if type(self.adc) is HMCAD1520:
                # test patterns of HMCAD1520 need special cares
                ofst = 16 - self.RESOLUTION
                reg_p1 = pattern1 << ofst
                reg_p2 = pattern2 << ofst
            else:
                reg_p1 = pattern1
                reg_p2 = pattern2

<<<<<<< HEAD
            self.adc.test('dual_custom_pat',reg_p1,reg_p2)
            pattern1 = self._signed(pattern1,self.RESOLUTION)
            pattern2 = self._signed(pattern2,self.RESOLUTION)
        else: 
=======
            self.adc.test('dual_custom_pat', reg_p1, reg_p2)
            pattern1 = self._signed(pattern1, self.RESOLUTION)
            pattern2 = self._signed(pattern2, self.RESOLUTION)
        else:
>>>>>>> dc9d2aa2
            raise ValueError("Invalid parameter")

        results = []

        def _check(data):
            d = np.array(data).reshape(-1, 8)
<<<<<<< HEAD
            if mode=='std' and pattern2==None:  # std mode, single pattern
                r = np.std(d,0)
            elif mode=='std' and pattern2!=None:    # std mode, dual patterns
                counts = [np.unique(d[:,i],return_counts=True)[1] for i in range(d.shape[1])]
                r = [np.sum(np.sort(count)[::-1][2:]) for count in counts]
            elif mode=='err' and pattern2==None:    # err mode, single pattern
                r = np.sum(d!=pattern1, 0)
            elif mode=='err' and pattern2!=None:    # err mode, dual pattern
                # Try two patterns with different order, and return the
                # result
                m1,m2 = np.zeros(d.shape),np.zeros(d.shape)
                m1[0::2,:],m1[1::2,:]=pattern1,pattern2
                m2[0::2,:],m2[1::2,:]=pattern2,pattern1
                r=np.minimum(np.sum(d!=m1,0),np.sum(d!=m2,0))
            elif mode=='ramp':          # ramp mode
                diff = d[1:,:]-d[:-1,:]
                counts=[np.unique(diff[:,ls],return_counts=True)[1] for ls in self.laneList]
                r = [d.shape[0]-1-sum(counts[ls][:2]) for ls in self.laneList]
=======
            if mode == 'std' and pattern2 == None:  # std mode, single pattern
                r = np.std(d, 0)
            elif mode == 'std' and pattern2 != None:  # std mode, dual patterns
                counts = [np.unique(d[:, i], return_counts=True)[1] for i in range(d.shape[1])]
                r = [np.sum(np.sort(count)[::-1][2:]) for count in counts]
            elif mode == 'err' and pattern2 == None:  # err mode, single pattern
                r = np.sum(d != pattern1, 0)
            elif mode == 'err' and pattern2 != None:  # err mode, dual pattern
                # Try two patterns with different order, and return the
                # result
                m1, m2 = np.zeros(d.shape), np.zeros(d.shape)
                m1[0::2, :], m1[1::2, :] = pattern1, pattern2
                m2[0::2, :], m2[1::2, :] = pattern2, pattern1
                r = np.minimum(np.sum(d != m1, 0), np.sum(d != m2, 0))
            elif mode == 'ramp':  # ramp mode
                diff = d[1:, :] - d[:-1, :]
                counts = [np.unique(diff[:, ls], return_counts=True)[1] for ls in self.laneList]
                r = [d.shape[0] - 1 - sum(counts[ls][:2]) for ls in self.laneList]
>>>>>>> dc9d2aa2
            return r

        if taps == None:
            self.snapshot()
            results = [_check(self.readRAM(cs)) for cs in chipSel]
<<<<<<< HEAD
            results = np.array(results).reshape(len(chipSel),len(self.laneList)).tolist()
            results = dict(zip(chipSel,results))
            for cs in chipSel:
                results[cs] = dict(zip(self.laneList,results[cs]))
=======
            results = np.array(results).reshape(len(chipSel), len(self.laneList)).tolist()
            results = dict(zip(chipSel, results))
            for cs in chipSel:
                results[cs] = dict(zip(self.laneList, results[cs]))
>>>>>>> dc9d2aa2
        else:
            for tap in taps:
                self.delay(tap, chipSel)
                self.snapshot()
                results += [_check(self.readRAM(cs)) for cs in chipSel]
<<<<<<< HEAD
            results = np.array(results).reshape(-1,len(chipSel),len(self.laneList))
            results = np.einsum('ijk->jik',results).tolist()
            results = dict(zip(chipSel,results))
            for cs in chipSel:
                results[cs] = dict(zip(taps,[np.array(row) for row in results[cs]]))
        
=======
            results = np.array(results).reshape(-1, len(chipSel), len(self.laneList))
            results = np.einsum('ijk->jik', results).tolist()
            results = dict(zip(chipSel, results))
            for cs in chipSel:
                results[cs] = dict(zip(taps, [np.array(row) for row in results[cs]]))

>>>>>>> dc9d2aa2
        self.adc.test('off')

        if len(chipSel) == 1:
            return results[chipSel[0]]
        else:
            return results

    def _signed(self, data, res=8):
        """ Convert unsigned number to signed number

<<<<<<< HEAD
        adc16_interface converts ADC outputs into signed numbers by flipping MSB.
        Therefore we have to prepare signed-number test patterns as well.
        E.g.
            _signed(0xc0,res=8) convert 8-bit unsigned to 8-bit signed
            _signed(0xc10,res=12)   convert 12-bit unsigned to 16-bit signed
        """

        if res<=8:
            width = 8
        elif res<=16:
            width = 16
        elif res<=32:
            width = 32
        else:
            raise ValueError("Invalid parameter")

        data = data & (1 << res) - 1
        msb = data & (1 << res-1)
        if msb:
            return data ^ msb
        else:
            offset = (1<<width)-(1<<res-1)
            data = data + offset
            if width == 8:
                data = struct.pack('!B',data)
                data = struct.unpack('!b',data)
            elif width == 16:
                data = struct.pack('!H',data)
                data = struct.unpack('!h',data)
            else:   # width == 32
                data = struct.pack('!I',data)
                data = struct.unpack('!i',data)
            return data[0]
        
=======
		adc16_interface converts ADC outputs into signed numbers by flipping MSB.
		Therefore we have to prepare signed-number test patterns as well.
		"""
        width = 16 if res > 8 else 8
        msb = (data & (1 << res - 1) == 0) << width - 1
        data = data & (0xffff - (1 << res - 1)) | msb
        data = data - (1 << width) if msb else data
        return data
>>>>>>> dc9d2aa2

    def decideDelay(self, data):
        """ Decide and return proper setting for delay tap

<<<<<<< HEAD
        Find the tap setting that has the largest margin of error, i.e. the biggest distance
        to borders (tap=0 and tap=31) and rows with non-zero deviations/mismatches.  The
        parameter data is a 32 by n numpy array, in which the 1st dimension index indicates
        the delay tap setting
        """

        if not isinstance(data,np.ndarray):
            raise ValueError("Invalid parameter")
        elif data.ndim==1:
            data = data.reshape(-1,1)
        elif data.ndim>2:
            raise ValueError("Invalid parameter")

        data = np.sum(data,1)

        if all(d != 0 for d in data):
            return False
            
        dist=np.zeros(data.shape)
=======
		Find the tap setting that has the largest margin of error, i.e. the biggest distance
		to borders (tap=0 and tap=31) and rows with non-zero deviations/mismatches.  The
		parameter data is a 32 by n numpy array, in which the 1st dimension index indicates
		the delay tap setting
		"""

        if not isinstance(data, np.ndarray):
            raise ValueError("Invalid parameter")
        elif data.ndim == 1:
            data = data.reshape(-1, 1)
        elif data.ndim > 2:
            raise ValueError("Invalid parameter")

        data = np.sum(data, 1)

        if all(d != 0 for d in data):
            return False

        dist = np.zeros(data.shape)
>>>>>>> dc9d2aa2
        curDist = 0
        for i in range(data.size):
            if data[i] != 0:
                curDist = 0
            else:
                curDist += 1
            dist[i] = curDist
        curDist = 0
        for i in list(reversed(range(data.size))):
            if data[i] != 0:
                curDist = 0
            else:
                curDist += 1
            if dist[i] > curDist:
                dist[i] = curDist

        return np.argmax(dist)

    # Line clock also known as bit clock in ADC datasheets
    def alignLineClock(self, mode='dual_pat'):
        """ Align the rising edge of line clock with data eye

<<<<<<< HEAD
        And return the tap settings being using
        """

        MODE = ['lane_wise_single_pat','chip_wise_single_pat','dual_pat']

        if mode not in MODE:
            raise ValueError("Invalid parameter")
            
=======
		And return the tap settings being using
		"""

        MODE = ['lane_wise_single_pat', 'chip_wise_single_pat', 'dual_pat']

        if mode not in MODE:
            raise ValueError("Invalid parameter")

>>>>>>> dc9d2aa2
        taps = []

        if mode == 'lane_wise_single_pat':
            # Decide lane-wise delay tap under single pattern test mode
<<<<<<< HEAD
            stds = self.testPatterns(taps=True) # Sweep tap settings and get std
            for adc in self.adcList:
                for lane in self.laneList:
                    vals = np.array(stds[adc].values())[:,lane]
                    t = self.decideDelay(vals)  # Find a proper tap setting 
                    if not t:
                        logger.error("ADC{0} lane{1} delay decision failed".format(adc,lane))
                    else:
                        self.delay(t,adc,lane)  # Apply the tap setting
=======
            stds = self.testPatterns(taps=True)  # Sweep tap settings and get std
            for adc in self.adcList:
                for lane in self.laneList:
                    vals = np.array(stds[adc].values())[:, lane]
                    t = self.decideDelay(vals)  # Find a proper tap setting
                    if not t:
                        logging.error("ADC{0} lane{1} delay decision failed".format(adc, lane))
                    else:
                        self.delay(t, adc, lane)  # Apply the tap setting
>>>>>>> dc9d2aa2

        elif mode == 'chip_wise_single_pat':
            # This method would give all lanes of an ADC the same delay tap setting
            # decide chip-wise delay tap under single pattern test mode
<<<<<<< HEAD
            stds = self.testPatterns(taps=True) # Sweep tap settings and get std
            for adc in self.adcList:
                vals = np.array(stds[adc].values())
                t = self.decideDelay(vals)  # Find a proper tap setting 
                if not t:
                    logger.error("ADC{0} delay decision failed".format(adc))
                else:
                    self.delay(t,adc)   # Apply the tap setting

        elif mode == 'dual_pat':    # dual_pat
            # Fine tune delay tap under dual pattern test mode

            errs = self.testPatterns(taps=True,mode='std',pattern1=self.p1,
                        pattern2=self.p2)

            for adc in self.adcList:
                for lane in self.laneList:
                    vals = np.array(errs[adc].values())[:,lane]
                    t = self.decideDelay(vals)  # Find a proper tap setting 
                    if not t:
                        logger.error("ADC{0} lane{1} delay decision failed".format(adc,lane))
                    else:
                        self.delay(t,adc,lane)  # Apply the tap setting

        # Check if line clock aligned
        errs = self.testPatterns(mode='std',pattern1=self.p1,pattern2=self.p2)
        if np.all(np.array([adc.values() for adc in errs.values()])==0):
            logger.info('Line clock of all ADCs aligned.')
            return True
        else:
            logger.error('Line clock NOT aligned.\n{0}'.format(str(errs)))
=======
            stds = self.testPatterns(taps=True)  # Sweep tap settings and get std
            for adc in self.adcList:
                vals = np.array(stds[adc].values())
                t = self.decideDelay(vals)  # Find a proper tap setting
                if not t:
                    logging.error("ADC{0} delay decision failed".format(adc))
                else:
                    self.delay(t, adc)  # Apply the tap setting

        elif mode == 'dual_pat':  # dual_pat
            # Fine tune delay tap under dual pattern test mode

            errs = self.testPatterns(taps=True, mode='std', pattern1=self.p1,
                                     pattern2=self.p2)

            for adc in self.adcList:
                for lane in self.laneList:
                    vals = np.array(errs[adc].values())[:, lane]
                    t = self.decideDelay(vals)  # Find a proper tap setting
                    if not t:
                        logging.error("ADC{0} lane{1} delay decision failed".format(adc, lane))
                    else:
                        self.delay(t, adc, lane)  # Apply the tap setting

        # Check if line clock aligned
        errs = self.testPatterns(mode='std', pattern1=self.p1, pattern2=self.p2)
        if np.all(np.array([adc.values() for adc in errs.values()]) == 0):
            logging.info('Line clock of all ADCs aligned.')
            return True
        else:
            logging.error('Line clock NOT aligned.\n{0}'.format(str(errs)))
>>>>>>> dc9d2aa2
            return False

    def alignFrameClock(self):
        """ Align the frame clock with data frame
<<<<<<< HEAD
        """

        for u in range(self.RESOLUTION*2):
            allDone = True
            errs = self.testPatterns(mode='err',pattern1=self.p1,pattern2=self.p2)
            for adc in self.adcList:
                for lane in self.laneList:
                    if errs[adc][lane]!=0:
                        self.bitslip(adc,lane)
=======
		"""

        for u in range(self.RESOLUTION * 2):
            allDone = True
            errs = self.testPatterns(mode='err', pattern1=self.p1, pattern2=self.p2)
            for adc in self.adcList:
                for lane in self.laneList:
                    if errs[adc][lane] != 0:
                        self.bitslip(adc, lane)
>>>>>>> dc9d2aa2
                        allDone = False
            if allDone:
                break;

        # Check if frame clock aligned
<<<<<<< HEAD
        errs = self.testPatterns(mode='err',pattern1=self.p1,pattern2=self.p2)
        if all(all(val==0 for val in adc.values()) for adc in errs.values()):
            logger.info('Frame clock of all ADCs aligned.')
            return True
        else:
            logger.error('Frame clock NOT aligned.\n{0}'.format(str(errs)))
=======
        errs = self.testPatterns(mode='err', pattern1=self.p1, pattern2=self.p2)
        if all(all(val == 0 for val in adc.values()) for adc in errs.values()):
            logging.info('Frame clock of all ADCs aligned.')
            return True
        else:
            logging.error('Frame clock NOT aligned.\n{0}'.format(str(errs)))
>>>>>>> dc9d2aa2
            return False<|MERGE_RESOLUTION|>--- conflicted
+++ resolved
@@ -9,12 +9,8 @@
 
 # Some codes and docstrings are copied from https://github.com/UCBerkeleySETI/snap_control
 class SNAPADC(object):
-<<<<<<< HEAD
 
     RESOLUTION  = 8
-=======
-    RESOLUTION = 8
->>>>>>> dc9d2aa2
 
     adc = None
     lmx = None
@@ -27,7 +23,6 @@
     # Wishbone address and mask for read
     WB_DICT = [None] * ((0b11 << 2) + 1)
 
-<<<<<<< HEAD
     WB_DICT[0b00 << 2] = {  'G_ZDOK_REV' : 0b11 << 28,
                 'ADC16_LOCKED' : 0b11 << 24,
                 'G_NUM_UNITS' : 0b1111 << 20,
@@ -38,18 +33,6 @@
     WB_DICT[0b01 << 2] = {'ADC16_CTRL_REG' : 0xffffffff << 0}
     WB_DICT[0b10 << 2] = {'ADC16_DELAY_STROBE_REG_H' : 0xffffffff << 0}
     WB_DICT[0b11 << 2] = {'ADC16_DELAY_STROBE_REG_L' : 0xffffffff << 0}
-=======
-    WB_DICT[0b00 << 2] = {'G_ZDOK_REV': 0b11 << 28,
-                          'ADC16_LOCKED': 0b11 << 24,
-                          'G_NUM_UNITS': 0b1111 << 20,
-                          'CONTROLLER_REV': 0b11 << 18,
-                          'G_ROACH2_REV': 0b11 << 16,
-                          'ADC16_ADC3WIRE_REG': 0b1111111111111111 << 0, }
-
-    WB_DICT[0b01 << 2] = {'ADC16_CTRL_REG': 0xffffffff << 0}
-    WB_DICT[0b10 << 2] = {'ADC16_DELAY_STROBE_REG_H': 0xffffffff << 0}
-    WB_DICT[0b11 << 2] = {'ADC16_DELAY_STROBE_REG_L': 0xffffffff << 0}
->>>>>>> dc9d2aa2
 
     # Wishbone address and mask for write
     A_WB_W_3WIRE = 0 << 0
@@ -57,19 +40,11 @@
     A_WB_W_DELAY_STROBE_L = 2 << 0
     A_WB_W_DELAY_STROBE_H = 3 << 0
 
-<<<<<<< HEAD
     M_WB_W_DEMUX_WRITE      = 0b1 << 26
     M_WB_W_DEMUX_MODE       = 0b11 << 24
     M_WB_W_RESET            = 0b1 << 20
     M_WB_W_SNAP_REQ         = 0b1 << 16
     M_WB_W_DELAY_TAP        = 0b11111 << 0
-=======
-    M_WB_W_DEMUX_WRITE = 0b1 << 26
-    M_WB_W_DEMUX_MODE = 0b11 << 24
-    M_WB_W_RESET = 0b1 << 20
-    M_WB_W_SNAP_REQ = 0b1 << 16
-    M_WB_W_DELAY_TAP = 0b11111 << 0
->>>>>>> dc9d2aa2
     M_WB_W_ISERDES_BITSLIP_CHIP_SEL = 0b11111111 << 8
     M_WB_W_ISERDES_BITSLIP_LANE_SEL = 0b111 << 5
 
@@ -80,20 +55,14 @@
     ERROR_FRAME = 4
     ERROR_RAMP = 5
 
-<<<<<<< HEAD
     def __init__(self, interface, ADC='HMCAD1511', ref=None, resolution=8):
         # interface => casperfpga.CasperFpga(hostname/ip)
-=======
-    def __init__(self, interface, ADC='HMCAD1511', defaultDelayTap=0, ref=10):
-        # interface => corr.katcp_wrapper.FpgaClient('10.1.0.23')
->>>>>>> dc9d2aa2
 
         self.A_WB_R_LIST = [self.WB_DICT.index(a) for a in self.WB_DICT if a != None]
         self.adcList = [0, 1, 2]
         self.ramList = ['adc16_wb_ram0', 'adc16_wb_ram1', 'adc16_wb_ram2']
         self.laneList = [0, 1, 2, 3, 4, 5, 6, 7]
 
-<<<<<<< HEAD
         if resolution not in [8,12,14]:
             logger.error("Invalid parameter")
             raise ValueError("Invalid parameter")
@@ -149,71 +118,10 @@
         """
 
         logger.info("Reseting adc_unit")
-=======
-        self.curDelay = [[defaultDelayTap] * len(self.laneList)] * len(self.adcList)
-
-        self.lmx = LMX2581(interface, 'lmx_ctrl', fosc=ref)
-        self.clksw = HMC922(interface, 'adc16_use_synth')
-        self.ram = [WishBoneDevice(interface, name) for name in self.ramList]
-
-        if ADC not in ['HMCAD1511', 'HMCAD1520']:
-            raise ValueError("Invalid parameter")
-
-        if ADC == 'HMCAD1511':
-            self.adc = HMCAD1511(interface, 'adc16_controller')
-        else:  # 'HMCAD1520'
-            self.adc = HMCAD1520(interface, 'adc16_controller')
-
-        # test pattern for clock aligning
-        pats = [0b10101010, 0b01010101, 0b00000000, 0b11111111]
-        mask = (1 << (self.RESOLUTION / 2)) - 1
-        ofst = self.RESOLUTION / 2
-        self.p1 = ((pats[0] & mask) << ofst) + (pats[3] & mask)
-        self.p2 = ((pats[1] & mask) << ofst) + (pats[2] & mask)
-
-    def init(self, samplingRate=250, numChannel=4, resolution=None):
-        """ Get SNAP ADCs into working condition
-
-		Supported frequency range: 60MHz ~ 1000MHz. Set resolution to
-		None to let init() automatically decide the best resolution.
-
-		A run of init()	takes approximatly 20 seconds, involving the
-		following actions:
-
-		1. configuring frequency synthesizer LMX2581
-		2. configuring clock source switch HMC922
-		3. configuring ADCs HMCAD1511 (support HMCAD1520 in future)
-		4. configuring IDELAYE2 and ISERDESE2 inside of FPGA
-		5. Testing under dual pattern and ramp mode
-
-		E.g.
-			init(1000,1)	1 channel mode,	1Gsps, 8bit, since 1Gsps
-					is only available in 8bit mode
-			init(320,2)	2 channel mode,	320Msps, 8bit for HMCAD1511,
-					or 12bit for HMCAD1520
-			init(160,4,8)	4 channel mode, 160Msps, 8bit resolution
-
-		"""
-
-        if resolution == None:
-            if type(self.adc) is HMCAD1511:
-                self.RESOLUTION = 8
-            elif samplingRate / (4 / numChannel) > 160:
-                self.RESOLUTION = 8
-            else:
-                self.RESOLUTION = 12
-        elif resolution not in [8, 12, 14, None]:
-            raise ValueError("Invalid parameter")
-        elif resolution > 8 and samplingRate / (4 / numChannel) > 160:
-            raise ValueError("Invalid parameter")
-
-        logging.info("Reseting adc_unit")
->>>>>>> dc9d2aa2
         self.reset()
 
         self.selectADC()
 
-<<<<<<< HEAD
         if self.lmx is not None:
             logger.info("Reseting frequency synthesizer")
             self.lmx.init()
@@ -240,34 +148,10 @@
         elif numChannel==4 and samplingRate<60:
             lowClkFreq = True
         elif numChannel==4 and self.RESOLUTION==14 and samplingRate<30:
-=======
-        logging.info("Reseting frequency synthesizer")
-        self.lmx.init()
-
-        logging.info("Configuring frequency synthesizer")
-        self.lmx.setFreq(samplingRate)
-        if not self.lmx.getDiagnoses('LD_PINSTATE'):
-            return self.ERROR_LMX
-
-        logging.info("Configuring clock source switch")
-        self.clksw.setSwitch('a')
-
-        logging.info("Initialising ADCs")
-        self.adc.init()
-
-        if numChannel == 1 and samplingRate < 240:
             lowClkFreq = True
-        elif numChannel == 2 and samplingRate < 120:
-            lowClkFreq = True
-        elif numChannel == 4 and samplingRate < 60:
-            lowClkFreq = True
-        elif numChannel == 4 and self.RESOLUTION == 14 and samplingRate < 30:
->>>>>>> dc9d2aa2
-            lowClkFreq = True
         else:
             lowClkFreq = False
 
-<<<<<<< HEAD
         logger.info("Configuring ADC operating mode")
         if type(self.adc) is HMCAD1511:
             self.adc.setOperatingMode(numChannel,1,lowClkFreq)
@@ -295,36 +179,11 @@
         # Finally place ADC in "correct" mode
         self.setDemux(numChannel=numChannel)
 
-=======
-        logging.info("Configuring ADC operating mode")
-        if type(self.adc) is HMCAD1511:
-            self.adc.setOperatingMode(numChannel, 1, lowClkFreq)
-        elif type(self.adc) is HMCAD1520:
-            self.adc.setOperatingMode(numChannel, 1, lowClkFreq, resolution)
-
-        self.setDemux()
-
-        if not self.getWord('ADC16_LOCKED'):
-            logging.error('MMCM not locked.')
-            return self.ERROR_MMCM
-
-        if not self.alignLineClock():
-            return self.ERROR_LINE
-        if not self.alignFrameClock():
-            return self.ERROR_FRAME
-
-        errs = self.testPatterns(mode='ramp')
-        if not np.all(np.array([adc.values() for adc in errs.values()]) == 0):
-            logging.error('ADCs failed on ramp test.')
-            return self.ERROR_RAMP
-
->>>>>>> dc9d2aa2
         return self.SUCCESS
 
     def selectADC(self, chipSel=None):
         """ Select one or multiple ADCs
 
-<<<<<<< HEAD
         Select the ADC(s) to be configured. ADCs are numbered by 0, 1, 2...
         E.g.
             selectADC(0)        # select the 1st ADC
@@ -334,17 +193,6 @@
 
         # csn active low for HMCAD1511, but inverted in wb_adc16_controller
         if chipSel==None:       # Select all ADC chips
-=======
-		Select the ADC(s) to be configured. ADCs are numbered by 0, 1, 2...
-		E.g.
-			selectADC(0)		# select the 1st ADC
-			selectADC([0,1])	# select two ADCs
-			selectADC()		# select all ADCs
-		"""
-
-        # csn active low for HMCAD1511, but inverted in wb_adc16_controller
-        if chipSel == None:  # Select all ADC chips
->>>>>>> dc9d2aa2
             self.adc.csn = np.bitwise_or.reduce([0b1 << s for s in self.adcList])
         elif isinstance(chipSel, list) and all(s in self.adcList for s in chipSel):
             csnList = [0b1 << s for s in self.adcList if s in chipSel]
@@ -354,7 +202,6 @@
         else:
             raise ValueError("Invalid parameter")
 
-<<<<<<< HEAD
     def setDemux(self, numChannel=1):
         """
         when mode==0: numChannel=4
@@ -370,31 +217,11 @@
         mode = modeMap[numChannel]
         val = self._set(0x0, mode,  self.M_WB_W_DEMUX_MODE)
         val = self._set(val, 0b1,   self.M_WB_W_DEMUX_WRITE)
-=======
-    def setDemux(self, mode=2):
-        """
-
-		when mode==0:
-			data = data[:,[0,4,1,5,2,6,3,7]]
-		when mode==1:
-			data = data[:,[0,1,4,5,2,3,6,7]]
-		when mode==2:
-			data = data[:,[0,1,2,3,4,5,6,7]]
-		"""
-        if mode not in [0, 1, 2]:
-            raise ValueError("Invalid parameter")
-        val = self._set(0x0, mode, self.M_WB_W_DEMUX_MODE)
-        val = self._set(val, 0b1, self.M_WB_W_DEMUX_WRITE)
->>>>>>> dc9d2aa2
         self.adc._write(val, self.A_WB_W_CTRL)
 
     def reset(self):
         """ Reset all adc16_interface logics inside FPGA """
-<<<<<<< HEAD
         val = self._set(0x0, 0x1,   self.M_WB_W_RESET)
-=======
-        val = self._set(0x0, 0x1, self.M_WB_W_RESET)
->>>>>>> dc9d2aa2
         self.adc._write(0x0, self.A_WB_W_CTRL)
         self.adc._write(val, self.A_WB_W_CTRL)
         self.adc._write(0x0, self.A_WB_W_CTRL)
@@ -402,18 +229,13 @@
     def snapshot(self):
         """ Save 1024 consecutive samples of each ADC into its corresponding bram """
         # No way to snapshot a single ADC because the HDL code is designed so.
-<<<<<<< HEAD
         val = self._set(0x0, 0x1,   self.M_WB_W_SNAP_REQ)
-=======
-        val = self._set(0x0, 0x1, self.M_WB_W_SNAP_REQ)
->>>>>>> dc9d2aa2
         self.adc._write(0x0, self.A_WB_W_CTRL)
         self.adc._write(val, self.A_WB_W_CTRL)
         self.adc._write(0x0, self.A_WB_W_CTRL)
 
     def calibrateAdcOffset(self):
 
-<<<<<<< HEAD
         logger.warning('Operation not supported.')
 
 
@@ -428,20 +250,6 @@
         elif rid in self.A_WB_R_LIST:
             rval = self.adc._read(rid)
             return {name: self._get(rval,mask) for name, mask in self.WB_DICT[rid].items()}
-=======
-        logging.warning('Operation not supported.')
-
-    def calibrationAdcGain(self):
-
-        logging.warning('Operation not supported.')
-
-    def getRegister(self, rid=None):
-        if rid == None:
-            return [self.getRegister(regId) for regId in self.A_WB_R_LIST]
-        elif rid in self.A_WB_R_LIST:
-            rval = self.adc._read(rid)
-            return {name: self._get(rval, mask) for name, mask in self.WB_DICT[rid].items()}
->>>>>>> dc9d2aa2
         else:
             raise ValueError("Invalid parameter")
 
@@ -456,28 +264,18 @@
             d2 = d2 * (mask & -mask)
         return d1 | d2
 
-<<<<<<< HEAD
     def getWord(self,name):
         rid = self.getRegId(name)
         rval = self.adc._read(rid)
         return self._get(rval,self.WB_DICT[rid][name])
 
     def getRegId(self,name):
-=======
-    def getWord(self, name):
-        rid = self.getRegId(name)
-        rval = self.adc._read(rid)
-        return self._get(rval, self.WB_DICT[rid][name])
-
-    def getRegId(self, name):
->>>>>>> dc9d2aa2
         rid = [d for d in self.A_WB_R_LIST if name in self.WB_DICT[d]]
         if len(rid) == 0:
             raise ValueError("Invalid parameter")
         else:
             return rid[0]
 
-<<<<<<< HEAD
     def interleave(self,data,mode):
         """ Reorder the data according to the interleaving mode
 
@@ -514,40 +312,6 @@
                 length = 1024
             vals = self.ram[ram]._read(addr=0, size=length)
             vals = np.array(struct.unpack(fmt,vals)).reshape(-1,8)
-=======
-    def interleave(self, data, mode):
-        """ Reorder the data according to the interleaving mode
-
-		E.g.
-			data = numpy.arange(1024).reshape(-1,8)
-			interleave(data, 1)	# return a one-column numpy array
-			interleave(data, 2)	# return a two-column numpy array
-			interleave(data, 4)	# return a four-column numpy array
-		"""
-        return self.adc.interleave(data, mode)
-
-    def readRAM(self, ram=None):
-        """ Read RAM(s) and return the 1024-sample data
-
-		E.g.
-			readRAM()		# read all RAMs, return a list of arrays
-			readRAM(1)		# read the 2nd RAMs, return a 128X8 array
-			readRAM([0,1])		# read 2 RAMs, return two arrays
-		"""
-        if ram == None:  # read all RAMs
-            return self.readRAM(self.adcList)
-        elif isinstance(ram, list) and all(r in self.adcList for r in ram):
-            # read a list of RAMs
-            data = [self.readRAM(r) for r in ram if r in self.adcList]
-            return dict(zip(ram, data))
-        elif ram in self.adcList:  # read one RAM
-            if self.RESOLUTION > 8:  # ADC_DATA_WIDTH == 16
-                fmt = '!1024h'
-            else:  # ADC_DATA_WIDTH == 8
-                fmt = '!1024b'
-            vals = self.ram[ram]._read(addr=0, size=1024)
-            vals = np.array(struct.unpack(fmt, vals)).reshape(-1, 8)
->>>>>>> dc9d2aa2
 
             return vals
         else:
@@ -557,7 +321,6 @@
     # But I have to follow the naming convention of signals in casper repo.
     def bitslip(self, chipSel=None, laneSel=None):
         """ Reorder the parallelize data for word-alignment purpose
-<<<<<<< HEAD
         
         Reorder the parallelized data by asserting a itslip command to the bitslip 
         submodule of a ISERDES primitive.  Each bitslip command left shift the 
@@ -582,35 +345,15 @@
             bitslip([0,1],[3,4])    # shift the 4th and 5th lanes of the 1st
                         # and the 2nd ADCs
         """
-=======
-		
-		Reorder the parallelized data by asserting a itslip command to the bitslip 
-		submodule of a ISERDES primitive.  Each bitslip command left shift the 
-		parallelized data by one bit.
-
-		E.g.
-			bitslip()		# left shift all lanes of all ADCs
-			bitslip(0)		# shift all lanes of the 1st ADC
-			bitslip(0,3)		# shift the 4th lane of the 1st ADC
-			bitslip([0,1],[3,4])	# shift the 4th and 5th lanes of the 1st
-						# and the 2nd ADCs
-		"""
->>>>>>> dc9d2aa2
 
         if chipSel == None:
             chipSel = self.adcList
         elif chipSel in self.adcList:
             chipSel = [chipSel]
 
-<<<<<<< HEAD
         if not isinstance(chipSel,list):
             raise ValueError("Invalid parameter")
         elif isinstance(chipSel,list) and any(cs not in self.adcList for cs in chipSel):
-=======
-        if not isinstance(chipSel, list):
-            raise ValueError("Invalid parameter")
-        elif isinstance(chipSel, list) and any(cs not in self.adcList for cs in chipSel):
->>>>>>> dc9d2aa2
             raise ValueError("Invalid parameter")
 
         if laneSel == None:
@@ -618,27 +361,17 @@
         elif laneSel in self.laneList:
             laneSel = [laneSel]
 
-<<<<<<< HEAD
         if not isinstance(laneSel,list):
             raise ValueError("Invalid parameter")
         elif isinstance(laneSel,list) and any(cs not in self.laneList for cs in laneSel):
             raise ValueError("Invalid parameter")
 
         logger.debug('Bitslip lane {0} of chip {1}'.format(str(laneSel),str(chipSel)))
-=======
-        if not isinstance(laneSel, list):
-            raise ValueError("Invalid parameter")
-        elif isinstance(laneSel, list) and any(cs not in self.laneList for cs in laneSel):
-            raise ValueError("Invalid parameter")
-
-        logging.debug('Bitslip lane {0} of chip {1}'.format(str(laneSel), str(chipSel)))
->>>>>>> dc9d2aa2
 
         for cs in chipSel:
             for ls in laneSel:
                 val = self._set(0x0, 0b1 << cs, self.M_WB_W_ISERDES_BITSLIP_CHIP_SEL)
                 val = self._set(val, ls, self.M_WB_W_ISERDES_BITSLIP_LANE_SEL)
-<<<<<<< HEAD
         
                 # The registers related to reset, request, bitslip, and other
                 # commands after being set will not be automatically cleared.  
@@ -666,53 +399,17 @@
         """
 
         if chipSel==None:
-=======
-
-                # The registers related to reset, request, bitslip, and other
-                # commands after being set will not be automatically cleared.
-                # Therefore we have to clear them by ourselves.
-
-                self.adc._write(0x0, self.A_WB_W_CTRL)
-                self.adc._write(val, self.A_WB_W_CTRL)
-                self.adc._write(0x0, self.A_WB_W_CTRL)
-
-    # The ADC16 controller word (the offset in write_int method) 2 and 3 are for delaying
-    # taps of A and B lanes, respectively.
-    #
-    # Refer to the memory map word 2 and word 3 for clarification.  The memory map was made
-    # for a ROACH design so it has chips A-H.  SNAP 1 design has three chips.
-    def delay(self, tap, chipSel=None, laneSel=None):
-        """ Delay the serial data from ADC LVDS links
-		
-		Delay the serial data by Xilinx IDELAY primitives
-		E.g.
-			delay(0)		# Set all delay tap of IDELAY to 0
-			delay(4, 1, 7)		# set delay on the 8th lane of the 2nd ADC to 4
-			delay(31, [0,1,2], [0,1,2,3,4,5,6,7])
-						# Set all delay taps (in SNAP 1 case) to 31
-		"""
-
-        if chipSel == None:
->>>>>>> dc9d2aa2
             chipSel = self.adcList
         elif chipSel in self.adcList:
             chipSel = [chipSel]
         elif isinstance(chipSel, list) and any(s not in self.adcList for s in chipSel):
             raise ValueError("Invalid parameter")
 
-<<<<<<< HEAD
         if laneSel==None:
             laneSel = self.laneList
         elif laneSel in self.laneList:
             laneSel = [laneSel]
         elif isinstance(laneSel,list) and any(s not in self.laneList for s in laneSel):
-=======
-        if laneSel == None:
-            laneSel = self.laneList
-        elif laneSel in self.laneList:
-            laneSel = [laneSel]
-        elif isinstance(laneSel, list) and any(s not in self.laneList for s in laneSel):
->>>>>>> dc9d2aa2
             raise ValueError("Invalid parameter")
         elif laneSel not in self.laneList:
             raise ValueError("Invalid parameter")
@@ -722,7 +419,6 @@
 
         strl = ','.join([str(c) for c in laneSel])
         strc = ','.join([str(c) for c in chipSel])
-<<<<<<< HEAD
         logger.debug('Set DelayTap of lane {0} of chip {1} to {2}'
                 .format(str(laneSel),str(chipSel),tap))
 
@@ -740,36 +436,13 @@
         if matlb.size:
             matb =  np.repeat(matc.reshape(-1,1),matlb.size,1) + \
                 np.repeat(matlb.reshape(1,-1),matc.size,0)
-=======
-        logging.debug('Set DelayTap of lane {0} of chip {1} to {2}'
-                      .format(str(laneSel), str(chipSel), tap))
-
-        matc = np.array([(cs * 4) for cs in chipSel])
-
-        matla = np.array([int(l / 2) for l in laneSel if l % 2 == 0])
-        if matla.size:
-            mata = np.repeat(matc.reshape(-1, 1), matla.size, 1) + \
-                   np.repeat(matla.reshape(1, -1), matc.size, 0)
-            vala = np.bitwise_or.reduce([0b1 << s for s in mata.flat])
-        else:
-            vala = 0
-
-        matlb = np.array([int(l / 2) for l in laneSel if l % 2 == 1])
-        if matlb.size:
-            matb = np.repeat(matc.reshape(-1, 1), matlb.size, 1) + \
-                   np.repeat(matlb.reshape(1, -1), matc.size, 0)
->>>>>>> dc9d2aa2
             valb = np.bitwise_or.reduce([0b1 << s for s in matb.flat])
         else:
             valb = 0
 
         valt = self._set(0x0, tap, self.M_WB_W_DELAY_TAP)
 
-<<<<<<< HEAD
         # Don't be misled by the naming - "DELAY_STROBE" in casper repo.  It doesn't 
-=======
-        # Don't be misled by the naming - "DELAY_STROBE" in casper repo.  It doesn't
->>>>>>> dc9d2aa2
         # generate strobe at all.  You have to manually clear the bits that you set.
         self.adc._write(0x00, self.A_WB_W_CTRL)
         self.adc._write(0x00, self.A_WB_W_DELAY_STROBE_L)
@@ -785,7 +458,6 @@
             for ls in laneSel:
                 self.curDelay[cs][ls] = tap
 
-<<<<<<< HEAD
 
     def testPatterns(self, chipSel=None, taps=None, mode='std', pattern1=None, pattern2=None):
         """ Return a list of std/err for a given tap or a list of taps
@@ -824,44 +496,6 @@
                         # Check all ADCs under ramp mode
 
         """
-=======
-    def testPatterns(self, chipSel=None, taps=None, mode='std', pattern1=None, pattern2=None):
-        """ Return a list of std/err for a given tap or a list of taps
-
-		Return the lane-wise standard deviation/error of the data under a given
-		tap setting or a list of tap settings.  By default, mode='std', taps=range(32).
-		'err' mode with single test pattern check data against the given pattern, while
-		'err' mode with dual test patterns guess the counts of the mismatches.
-		'guess' because both patterns could come up at first. This method
-		always returns the smaller counts.
-		'ramp' mode guess the total number of incorrect data. This is implemented based
-		on the assumption that in most cases, $cur = $pre + 1. When using 'ramp' mode,
-		taps=None
-
-		E.g.
-			testPatterns(taps=True)	# Return lane-wise std of all ADCs, taps=range(32)
-			testPatterns(0,taps=range(32))
-						# Return lane-wise std of the 1st ADC
-			testPatterns([0,1],2)	# Return lane-wise std of the first two ADCs 
-						# with tap = 2
-			testPatterns(1, taps=[0,2,3], mode='std')
-						# Return lane-wise stds of the 2nd ADC with
-						# three different tap settings
-			testPatterns(2, mode='err', pattern1=0b10101010)
-						# Check the actual data against the given test
-						# pattern without changing current delay tap
-						# setting and return lane-wise error counts of
-						# the 3rd ADC,
-			testPatterns(2, mode='err', pattern1=0b10101010, pattern2=0b01010101)
-						# Check the actual data against the given alternate
-						# test pattern without changing current delay tap
-						# setting and return lane-wise error counts of
-						# the 3rd ADC,
-			testPatterns(mode='ramp')
-						# Check all ADCs under ramp mode
-
-		"""
->>>>>>> dc9d2aa2
 
         # The deviation looks like this:
         # {0: array([ 17.18963055,  17.18963055,  17.18963055,  17.18963055,
@@ -905,7 +539,6 @@
         #  29: array([ 0.,  0.,  0.,  0.,  0.,  0.,  0.,  0.]),
         #  30: array([ 0.,  0.,  0.,  0.,  0.,  0.,  0.,  0.]),
         #  31: array([ 0.,  0.,  0.,  0.,  0.,  0.,  0.,  0.])}
-<<<<<<< HEAD
     
         MODE = ['std', 'err', 'ramp']
 
@@ -925,61 +558,25 @@
         if not isinstance(taps,list) and taps!=None:
             raise ValueError("Invalid parameter")
         elif isinstance(taps,list) and any(cs not in range(32) for cs in taps):
-=======
-
-        MODE = ['std', 'err', 'ramp']
-
-        if chipSel == None:
-            chipSel = self.adcList
-        elif chipSel in self.adcList:
-            chipSel = [chipSel]
-        if not isinstance(chipSel, list):
-            raise ValueError("Invalid parameter")
-        elif isinstance(chipSel, list) and any(cs not in self.adcList for cs in chipSel):
-            raise ValueError("Invalid parameter")
-
-        if taps == True:
-            taps = range(32)
-        elif taps in self.adcList:
-            taps = [taps]
-        if not isinstance(taps, list) and taps != None:
-            raise ValueError("Invalid parameter")
-        elif isinstance(taps, list) and any(cs not in range(32) for cs in taps):
->>>>>>> dc9d2aa2
             raise ValueError("Invalid parameter")
 
         if mode not in MODE:
             raise ValueError("Invalid parameter")
 
         self.selectADC(chipSel)
-<<<<<<< HEAD
         if mode=='ramp':        # ramp mode
             self.adc.test('en_ramp')
             taps=None
             pattern1=None
             pattern2=None
         elif pattern1==None and pattern2==None:
-=======
-        if mode == 'ramp':  # ramp mode
-            self.adc.test('en_ramp')
-            taps = None
-            pattern1 = None
-            pattern2 = None
-        elif pattern1 == None and pattern2 == None:
->>>>>>> dc9d2aa2
             # synchronization mode
             self.adc.test('pat_sync')
             # pattern1 = 0b11110000 when self.RESOLUTION is 8
             # pattern1 = 0b111111000000 when self.RESOLUTION is 12
-<<<<<<< HEAD
             pattern1 = ((2**(self.RESOLUTION/2))-1) << (self.RESOLUTION/2)
             pattern1 = self._signed(pattern1,self.RESOLUTION)
         elif isinstance(pattern1,int) and pattern2==None:
-=======
-            pattern1 = ((2 ** (self.RESOLUTION / 2)) - 1) << (self.RESOLUTION / 2)
-            pattern1 = self._signed(pattern1, self.RESOLUTION)
-        elif isinstance(pattern1, int) and pattern2 == None:
->>>>>>> dc9d2aa2
             # single pattern mode
 
             if type(self.adc) is HMCAD1520:
@@ -989,15 +586,9 @@
             else:
                 reg_p1 = pattern1
 
-<<<<<<< HEAD
             self.adc.test('single_custom_pat',reg_p1)
             pattern1 = self._signed(pattern1,self.RESOLUTION)
         elif isinstance(pattern1,int) and isinstance(pattern2,int):
-=======
-            self.adc.test('single_custom_pat', reg_p1)
-            pattern1 = self._signed(pattern1, self.RESOLUTION)
-        elif isinstance(pattern1, int) and isinstance(pattern2, int):
->>>>>>> dc9d2aa2
             # dual pattern mode
 
             if type(self.adc) is HMCAD1520:
@@ -1009,24 +600,16 @@
                 reg_p1 = pattern1
                 reg_p2 = pattern2
 
-<<<<<<< HEAD
             self.adc.test('dual_custom_pat',reg_p1,reg_p2)
             pattern1 = self._signed(pattern1,self.RESOLUTION)
             pattern2 = self._signed(pattern2,self.RESOLUTION)
         else: 
-=======
-            self.adc.test('dual_custom_pat', reg_p1, reg_p2)
-            pattern1 = self._signed(pattern1, self.RESOLUTION)
-            pattern2 = self._signed(pattern2, self.RESOLUTION)
-        else:
->>>>>>> dc9d2aa2
             raise ValueError("Invalid parameter")
 
         results = []
 
         def _check(data):
             d = np.array(data).reshape(-1, 8)
-<<<<<<< HEAD
             if mode=='std' and pattern2==None:  # std mode, single pattern
                 r = np.std(d,0)
             elif mode=='std' and pattern2!=None:    # std mode, dual patterns
@@ -1045,62 +628,26 @@
                 diff = d[1:,:]-d[:-1,:]
                 counts=[np.unique(diff[:,ls],return_counts=True)[1] for ls in self.laneList]
                 r = [d.shape[0]-1-sum(counts[ls][:2]) for ls in self.laneList]
-=======
-            if mode == 'std' and pattern2 == None:  # std mode, single pattern
-                r = np.std(d, 0)
-            elif mode == 'std' and pattern2 != None:  # std mode, dual patterns
-                counts = [np.unique(d[:, i], return_counts=True)[1] for i in range(d.shape[1])]
-                r = [np.sum(np.sort(count)[::-1][2:]) for count in counts]
-            elif mode == 'err' and pattern2 == None:  # err mode, single pattern
-                r = np.sum(d != pattern1, 0)
-            elif mode == 'err' and pattern2 != None:  # err mode, dual pattern
-                # Try two patterns with different order, and return the
-                # result
-                m1, m2 = np.zeros(d.shape), np.zeros(d.shape)
-                m1[0::2, :], m1[1::2, :] = pattern1, pattern2
-                m2[0::2, :], m2[1::2, :] = pattern2, pattern1
-                r = np.minimum(np.sum(d != m1, 0), np.sum(d != m2, 0))
-            elif mode == 'ramp':  # ramp mode
-                diff = d[1:, :] - d[:-1, :]
-                counts = [np.unique(diff[:, ls], return_counts=True)[1] for ls in self.laneList]
-                r = [d.shape[0] - 1 - sum(counts[ls][:2]) for ls in self.laneList]
->>>>>>> dc9d2aa2
             return r
 
         if taps == None:
             self.snapshot()
             results = [_check(self.readRAM(cs)) for cs in chipSel]
-<<<<<<< HEAD
             results = np.array(results).reshape(len(chipSel),len(self.laneList)).tolist()
             results = dict(zip(chipSel,results))
             for cs in chipSel:
                 results[cs] = dict(zip(self.laneList,results[cs]))
-=======
-            results = np.array(results).reshape(len(chipSel), len(self.laneList)).tolist()
-            results = dict(zip(chipSel, results))
-            for cs in chipSel:
-                results[cs] = dict(zip(self.laneList, results[cs]))
->>>>>>> dc9d2aa2
         else:
             for tap in taps:
                 self.delay(tap, chipSel)
                 self.snapshot()
                 results += [_check(self.readRAM(cs)) for cs in chipSel]
-<<<<<<< HEAD
             results = np.array(results).reshape(-1,len(chipSel),len(self.laneList))
             results = np.einsum('ijk->jik',results).tolist()
             results = dict(zip(chipSel,results))
             for cs in chipSel:
                 results[cs] = dict(zip(taps,[np.array(row) for row in results[cs]]))
         
-=======
-            results = np.array(results).reshape(-1, len(chipSel), len(self.laneList))
-            results = np.einsum('ijk->jik', results).tolist()
-            results = dict(zip(chipSel, results))
-            for cs in chipSel:
-                results[cs] = dict(zip(taps, [np.array(row) for row in results[cs]]))
-
->>>>>>> dc9d2aa2
         self.adc.test('off')
 
         if len(chipSel) == 1:
@@ -1111,7 +658,6 @@
     def _signed(self, data, res=8):
         """ Convert unsigned number to signed number
 
-<<<<<<< HEAD
         adc16_interface converts ADC outputs into signed numbers by flipping MSB.
         Therefore we have to prepare signed-number test patterns as well.
         E.g.
@@ -1146,21 +692,10 @@
                 data = struct.unpack('!i',data)
             return data[0]
         
-=======
-		adc16_interface converts ADC outputs into signed numbers by flipping MSB.
-		Therefore we have to prepare signed-number test patterns as well.
-		"""
-        width = 16 if res > 8 else 8
-        msb = (data & (1 << res - 1) == 0) << width - 1
-        data = data & (0xffff - (1 << res - 1)) | msb
-        data = data - (1 << width) if msb else data
-        return data
->>>>>>> dc9d2aa2
 
     def decideDelay(self, data):
         """ Decide and return proper setting for delay tap
 
-<<<<<<< HEAD
         Find the tap setting that has the largest margin of error, i.e. the biggest distance
         to borders (tap=0 and tap=31) and rows with non-zero deviations/mismatches.  The
         parameter data is a 32 by n numpy array, in which the 1st dimension index indicates
@@ -1180,27 +715,6 @@
             return False
             
         dist=np.zeros(data.shape)
-=======
-		Find the tap setting that has the largest margin of error, i.e. the biggest distance
-		to borders (tap=0 and tap=31) and rows with non-zero deviations/mismatches.  The
-		parameter data is a 32 by n numpy array, in which the 1st dimension index indicates
-		the delay tap setting
-		"""
-
-        if not isinstance(data, np.ndarray):
-            raise ValueError("Invalid parameter")
-        elif data.ndim == 1:
-            data = data.reshape(-1, 1)
-        elif data.ndim > 2:
-            raise ValueError("Invalid parameter")
-
-        data = np.sum(data, 1)
-
-        if all(d != 0 for d in data):
-            return False
-
-        dist = np.zeros(data.shape)
->>>>>>> dc9d2aa2
         curDist = 0
         for i in range(data.size):
             if data[i] != 0:
@@ -1223,7 +737,6 @@
     def alignLineClock(self, mode='dual_pat'):
         """ Align the rising edge of line clock with data eye
 
-<<<<<<< HEAD
         And return the tap settings being using
         """
 
@@ -1232,21 +745,10 @@
         if mode not in MODE:
             raise ValueError("Invalid parameter")
             
-=======
-		And return the tap settings being using
-		"""
-
-        MODE = ['lane_wise_single_pat', 'chip_wise_single_pat', 'dual_pat']
-
-        if mode not in MODE:
-            raise ValueError("Invalid parameter")
-
->>>>>>> dc9d2aa2
         taps = []
 
         if mode == 'lane_wise_single_pat':
             # Decide lane-wise delay tap under single pattern test mode
-<<<<<<< HEAD
             stds = self.testPatterns(taps=True) # Sweep tap settings and get std
             for adc in self.adcList:
                 for lane in self.laneList:
@@ -1256,22 +758,10 @@
                         logger.error("ADC{0} lane{1} delay decision failed".format(adc,lane))
                     else:
                         self.delay(t,adc,lane)  # Apply the tap setting
-=======
-            stds = self.testPatterns(taps=True)  # Sweep tap settings and get std
-            for adc in self.adcList:
-                for lane in self.laneList:
-                    vals = np.array(stds[adc].values())[:, lane]
-                    t = self.decideDelay(vals)  # Find a proper tap setting
-                    if not t:
-                        logging.error("ADC{0} lane{1} delay decision failed".format(adc, lane))
-                    else:
-                        self.delay(t, adc, lane)  # Apply the tap setting
->>>>>>> dc9d2aa2
 
         elif mode == 'chip_wise_single_pat':
             # This method would give all lanes of an ADC the same delay tap setting
             # decide chip-wise delay tap under single pattern test mode
-<<<<<<< HEAD
             stds = self.testPatterns(taps=True) # Sweep tap settings and get std
             for adc in self.adcList:
                 vals = np.array(stds[adc].values())
@@ -1303,44 +793,10 @@
             return True
         else:
             logger.error('Line clock NOT aligned.\n{0}'.format(str(errs)))
-=======
-            stds = self.testPatterns(taps=True)  # Sweep tap settings and get std
-            for adc in self.adcList:
-                vals = np.array(stds[adc].values())
-                t = self.decideDelay(vals)  # Find a proper tap setting
-                if not t:
-                    logging.error("ADC{0} delay decision failed".format(adc))
-                else:
-                    self.delay(t, adc)  # Apply the tap setting
-
-        elif mode == 'dual_pat':  # dual_pat
-            # Fine tune delay tap under dual pattern test mode
-
-            errs = self.testPatterns(taps=True, mode='std', pattern1=self.p1,
-                                     pattern2=self.p2)
-
-            for adc in self.adcList:
-                for lane in self.laneList:
-                    vals = np.array(errs[adc].values())[:, lane]
-                    t = self.decideDelay(vals)  # Find a proper tap setting
-                    if not t:
-                        logging.error("ADC{0} lane{1} delay decision failed".format(adc, lane))
-                    else:
-                        self.delay(t, adc, lane)  # Apply the tap setting
-
-        # Check if line clock aligned
-        errs = self.testPatterns(mode='std', pattern1=self.p1, pattern2=self.p2)
-        if np.all(np.array([adc.values() for adc in errs.values()]) == 0):
-            logging.info('Line clock of all ADCs aligned.')
-            return True
-        else:
-            logging.error('Line clock NOT aligned.\n{0}'.format(str(errs)))
->>>>>>> dc9d2aa2
             return False
 
     def alignFrameClock(self):
         """ Align the frame clock with data frame
-<<<<<<< HEAD
         """
 
         for u in range(self.RESOLUTION*2):
@@ -1350,35 +806,15 @@
                 for lane in self.laneList:
                     if errs[adc][lane]!=0:
                         self.bitslip(adc,lane)
-=======
-		"""
-
-        for u in range(self.RESOLUTION * 2):
-            allDone = True
-            errs = self.testPatterns(mode='err', pattern1=self.p1, pattern2=self.p2)
-            for adc in self.adcList:
-                for lane in self.laneList:
-                    if errs[adc][lane] != 0:
-                        self.bitslip(adc, lane)
->>>>>>> dc9d2aa2
                         allDone = False
             if allDone:
                 break;
 
         # Check if frame clock aligned
-<<<<<<< HEAD
         errs = self.testPatterns(mode='err',pattern1=self.p1,pattern2=self.p2)
         if all(all(val==0 for val in adc.values()) for adc in errs.values()):
             logger.info('Frame clock of all ADCs aligned.')
             return True
         else:
             logger.error('Frame clock NOT aligned.\n{0}'.format(str(errs)))
-=======
-        errs = self.testPatterns(mode='err', pattern1=self.p1, pattern2=self.p2)
-        if all(all(val == 0 for val in adc.values()) for adc in errs.values()):
-            logging.info('Frame clock of all ADCs aligned.')
-            return True
-        else:
-            logging.error('Frame clock NOT aligned.\n{0}'.format(str(errs)))
->>>>>>> dc9d2aa2
             return False