<<<<<<< HEAD
from synth import *
from adc import *
from clockswitch import *
from wishbonedevice import WishBoneDevice
=======
import numpy as np
from .synth import *
from .adc import *
from .clockswitch import *
from .wishbonedevice import WishBoneDevice
>>>>>>> e76da151
import logging

logger = logging.getLogger(__name__)


# Some codes and docstrings are copied from https://github.com/UCBerkeleySETI/snap_control
class SNAPADC(object):

    RESOLUTION  = 8

    adc = None
    lmx = None
    clksw = None
    ram = None

    # Current delay tap settings for all IDELAYE2
    curDelay = None

    # Wishbone address and mask for read
    WB_DICT = [None] * ((0b11 << 2) + 1)

    WB_DICT[0b00 << 2] = {  'G_ZDOK_REV' : 0b11 << 28,
                'ADC16_LOCKED' : 0b11 << 24,
                'G_NUM_UNITS' : 0b1111 << 20,
                'CONTROLLER_REV' : 0b11 << 18,
                'G_ROACH2_REV' : 0b11 << 16,
                'ADC16_ADC3WIRE_REG' : 0b1111111111111111 << 0,}

    WB_DICT[0b01 << 2] = {'ADC16_CTRL_REG' : 0xffffffff << 0}
    WB_DICT[0b10 << 2] = {'ADC16_DELAY_STROBE_REG_H' : 0xffffffff << 0}
    WB_DICT[0b11 << 2] = {'ADC16_DELAY_STROBE_REG_L' : 0xffffffff << 0}

    # Wishbone address and mask for write
    A_WB_W_3WIRE = 0 << 0
    A_WB_W_CTRL = 1 << 0
    A_WB_W_DELAY_STROBE_L = 2 << 0
    A_WB_W_DELAY_STROBE_H = 3 << 0

    M_WB_W_DEMUX_WRITE      = 0b1 << 26
    M_WB_W_DEMUX_MODE       = 0b11 << 24
    M_WB_W_RESET            = 0b1 << 20
    M_WB_W_SNAP_REQ         = 0b1 << 16
    M_WB_W_DELAY_TAP        = 0b11111 << 0
    M_WB_W_ISERDES_BITSLIP_CHIP_SEL = 0b11111111 << 8
    M_WB_W_ISERDES_BITSLIP_LANE_SEL = 0b111 << 5

    SUCCESS = 0
    ERROR_LMX = 1
    ERROR_MMCM = 2
    ERROR_LINE = 3
    ERROR_FRAME = 4
    ERROR_RAMP = 5

    def __init__(self, interface, ADC='HMCAD1511', ref=None, resolution=8):
        # interface => casperfpga.CasperFpga(hostname/ip)

        self.A_WB_R_LIST = [self.WB_DICT.index(a) for a in self.WB_DICT if a != None]
        self.adcList = [0, 1, 2]
        self.ramList = ['adc16_wb_ram0', 'adc16_wb_ram1', 'adc16_wb_ram2']
        self.laneList = [0, 1, 2, 3, 4, 5, 6, 7]

        if resolution not in [8,12,14]:
            logger.error("Invalid parameter")
            raise ValueError("Invalid parameter")
        else:
            self.RESOLUTION = resolution
        self.curDelay = [[0]*len(self.laneList)]*len(self.adcList)

        if ref is not None:
            self.lmx = LMX2581(interface,'lmx_ctrl', fosc=ref)
        else:
            self.lmx = None

        self.clksw = HMC922(interface,'adc16_use_synth')
        self.ram = [WishBoneDevice(interface,name) for name in self.ramList]

        if ADC not in ['HMCAD1511','HMCAD1520']:
            raise ValueError("Invalid parameter")

        if ADC == 'HMCAD1511':
            self.adc = HMCAD1511(interface,'adc16_controller')
        else:   # 'HMCAD1520'
            self.adc = HMCAD1520(interface,'adc16_controller')

        # test pattern for clock aligning
        pats = [0b10101010,0b01010101,0b00000000,0b11111111]
<<<<<<< HEAD
        mask = (1<<(self.RESOLUTION/2))-1
        ofst = self.RESOLUTION/2
=======
        mask = (1 << (self.resolution // 2)) - 1
        ofst = self.resolution // 2
>>>>>>> e76da151
        self.p1 = ((pats[0] & mask) << ofst) + (pats[3] & mask)
        self.p2 = ((pats[1] & mask) << ofst) + (pats[2] & mask)

    def init(self, samplingRate=250, numChannel=4):
        """ Get SNAP ADCs into working condition

        Supported frequency range: 60MHz ~ 1000MHz. Set resolution to
        None to let init() automatically decide the best resolution.

        A run of init() takes approximatly 20 seconds, involving the
        following actions:

        1. configuring frequency synthesizer LMX2581
        2. configuring clock source switch HMC922
        3. configuring ADCs HMCAD1511 (support HMCAD1520 in future)
        4. configuring IDELAYE2 and ISERDESE2 inside of FPGA
        5. Testing under dual pattern and ramp mode

        E.g.
            init(1000,1)    1 channel mode, 1Gsps, 8bit, since 1Gsps
                    is only available in 8bit mode
            init(320,2) 2 channel mode, 320Msps, 8bit for HMCAD1511,
                    or 12bit for HMCAD1520
            init(160,4,8)   4 channel mode, 160Msps, 8bit resolution

        """

        logger.info("Reseting adc_unit")
        self.reset()

        self.selectADC()

        if self.lmx is not None:
            logger.info("Reseting frequency synthesizer")
            self.lmx.init()

            logger.info("Configuring frequency synthesizer")
            self.lmx.setFreq(samplingRate)
            if not self.lmx.getDiagnoses('LD_PINSTATE'):
                logger.error('Frequency synthesizer configuration failed!')
                return self.ERROR_LMX

        logger.info("Configuring clock source switch")
        if self.lmx is not None:
            self.clksw.setSwitch('a')
        else:
            self.clksw.setSwitch('b')

        logger.info("Initialising ADCs")
        self.adc.init()

        if numChannel==1 and samplingRate<240:
            lowClkFreq = True
        elif numChannel==2 and samplingRate<120:
            lowClkFreq = True
        elif numChannel==4 and samplingRate<60:
            lowClkFreq = True
        elif numChannel==4 and self.RESOLUTION==14 and samplingRate<30:
            lowClkFreq = True
        else:
            lowClkFreq = False

        logger.info("Configuring ADC operating mode")
        if type(self.adc) is HMCAD1511:
            self.adc.setOperatingMode(numChannel,1,lowClkFreq)
        elif type(self.adc) is HMCAD1520:
            self.adc.setOperatingMode(numChannel,1,lowClkFreq,self.RESOLUTION)

        self.setDemux(numChannel=1) # calibrate in full interleave mode

        if not self.getWord('ADC16_LOCKED'):
            logger.error('MMCM not locked.')
            return self.ERROR_MMCM

        if not self.alignLineClock():
            logger.error('Line clock alignment failed!')
            return self.ERROR_LINE
        if not self.alignFrameClock():
            logger.error('Frame clock alignment failed!')
            return self.ERROR_FRAME

        errs = self.testPatterns(mode='ramp')
        if not np.all(np.array([adc.values() for adc in errs.values()])==0):
            logger.error('ADCs failed on ramp test.')
            return self.ERROR_RAMP

        # Finally place ADC in "correct" mode
        self.setDemux(numChannel=numChannel)

        return self.SUCCESS

    def selectADC(self, chipSel=None):
        """ Select one or multiple ADCs

        Select the ADC(s) to be configured. ADCs are numbered by 0, 1, 2...
        E.g.
            selectADC(0)        # select the 1st ADC
            selectADC([0,1])    # select two ADCs
            selectADC()     # select all ADCs
        """

        # csn active low for HMCAD1511, but inverted in wb_adc16_controller
        if chipSel==None:       # Select all ADC chips
            self.adc.csn = np.bitwise_or.reduce([0b1 << s for s in self.adcList])
        elif isinstance(chipSel, list) and all(s in self.adcList for s in chipSel):
            csnList = [0b1 << s for s in self.adcList if s in chipSel]
            self.adc.csn = np.bitwise_or.reduce(csnList)
        elif chipSel in self.adcList:
            self.adc.csn = 0b1 << chipSel
        else:
            raise ValueError("Invalid parameter")

    def setDemux(self, numChannel=1):
        """
        when mode==0: numChannel=4
            data = data[:,[0,4,1,5,2,6,3,7]]
        when mode==1: numChannel=2
            data = data[:,[0,1,4,5,2,3,6,7]]
        when mode==2: numChannel=1
            data = data[:,[0,1,2,3,4,5,6,7]]
        """
        modeMap = {4:0, 2:1, 1:2} # mapping of numChannel to mode
        if numChannel not in modeMap.keys():
            raise ValueError("Invalid parameter")
        mode = modeMap[numChannel]
        val = self._set(0x0, mode,  self.M_WB_W_DEMUX_MODE)
        val = self._set(val, 0b1,   self.M_WB_W_DEMUX_WRITE)
        self.adc._write(val, self.A_WB_W_CTRL)

    def reset(self):
        """ Reset all adc16_interface logics inside FPGA """
        val = self._set(0x0, 0x1,   self.M_WB_W_RESET)
        self.adc._write(0x0, self.A_WB_W_CTRL)
        self.adc._write(val, self.A_WB_W_CTRL)
        self.adc._write(0x0, self.A_WB_W_CTRL)

    def snapshot(self):
        """ Save 1024 consecutive samples of each ADC into its corresponding bram """
        # No way to snapshot a single ADC because the HDL code is designed so.
        val = self._set(0x0, 0x1,   self.M_WB_W_SNAP_REQ)
        self.adc._write(0x0, self.A_WB_W_CTRL)
        self.adc._write(val, self.A_WB_W_CTRL)
        self.adc._write(0x0, self.A_WB_W_CTRL)

    def calibrateAdcOffset(self):

        logger.warning('Operation not supported.')


    def calibrationAdcGain(self):

        logger.warning('Operation not supported.')

        
    def getRegister(self, rid=None):
        if rid==None:
            return [self.getRegister(regId) for regId in self.A_WB_R_LIST]
        elif rid in self.A_WB_R_LIST:
            rval = self.adc._read(rid)
            return {name: self._get(rval,mask) for name, mask in self.WB_DICT[rid].items()}
        else:
            raise ValueError("Invalid parameter")

    def _get(self, data, mask):
        data = data & mask
        return data // (mask & -mask)

    def _set(self, d1, d2, mask=None):
        # Update some bits of d1 with d2, while keep other bits unchanged
        if mask:
            d1 = d1 & ~mask
            d2 = d2 * (mask & -mask)
        return d1 | d2

    def getWord(self,name):
        rid = self.getRegId(name)
        rval = self.adc._read(rid)
        return self._get(rval,self.WB_DICT[rid][name])

    def getRegId(self,name):
        rid = [d for d in self.A_WB_R_LIST if name in self.WB_DICT[d]]
        if len(rid) == 0:
            raise ValueError("Invalid parameter")
        else:
            return rid[0]

    def interleave(self,data,mode):
        """ Reorder the data according to the interleaving mode

        E.g.
        .. code-block:: python
            data = numpy.arange(1024).reshape(-1,8)
            interleave(data, 1) # return a one-column numpy array
            interleave(data, 2) # return a two-column numpy array
            interleave(data, 4) # return a four-column numpy array
        """
        return self.adc.interleave(data, mode)

    def readRAM(self, ram=None, signed=True):
        """ Read RAM(s) and return the 1024-sample data

        E.g.
            readRAM()       # read all RAMs, return a list of arrays
            readRAM(1)      # read the 2nd RAMs, return a 128X8 array
            readRAM([0,1])      # read 2 RAMs, return two arrays
            readRAM(signed=False)   # return a list of arrays in unsiged format
        """
        if ram==None:                       # read all RAMs
            return self.readRAM(self.adcList,signed)
        elif isinstance(ram, list) and all(r in self.adcList for r in ram):
                                    # read a list of RAMs
            data = [self.readRAM(r,signed) for r in ram if r in self.adcList]
            return dict(zip(ram,data))
        elif ram in self.adcList:               # read one RAM      
            if self.RESOLUTION>8:       # ADC_DATA_WIDTH == 16
                fmt = '!1024' + ('h' if signed else 'H')
                length = 2048
            else:               # ADC_DATA_WIDTH == 8
                fmt = '!1024' + ('b' if signed else 'B')
                length = 1024
            vals = self.ram[ram]._read(addr=0, size=length)
            vals = np.array(struct.unpack(fmt,vals)).reshape(-1,8)

            return vals
        else:
            raise ValueError("Invalid parameter")

    # A lane in this method actually corresponds to a "branch" in HMCAD1511 datasheet.
    # But I have to follow the naming convention of signals in casper repo.
    def bitslip(self, chipSel=None, laneSel=None):
        """ Reorder the parallelize data for word-alignment purpose
        
        Reorder the parallelized data by asserting a itslip command to the bitslip 
        submodule of a ISERDES primitive.  Each bitslip command left shift the 
        parallelized data by one bit.

        HMCAD1511/HMCAD1520 lane correspondence
        lane number lane name in ADC datasheet
        0       1a
        1       1b
        2       2a
        3       2b
        4       3a
        5       3b
        6       4a
        7       4b

        E.g.
        .. code-block:: python
            bitslip()       # left shift all lanes of all ADCs
            bitslip(0)      # shift all lanes of the 1st ADC
            bitslip(0,3)        # shift the 4th lane of the 1st ADC
            bitslip([0,1],[3,4])    # shift the 4th and 5th lanes of the 1st
                        # and the 2nd ADCs
        """

        if chipSel == None:
            chipSel = self.adcList
        elif chipSel in self.adcList:
            chipSel = [chipSel]

        if not isinstance(chipSel,list):
            raise ValueError("Invalid parameter")
        elif isinstance(chipSel,list) and any(cs not in self.adcList for cs in chipSel):
            raise ValueError("Invalid parameter")

        if laneSel == None:
            laneSel = self.laneList
        elif laneSel in self.laneList:
            laneSel = [laneSel]

        if not isinstance(laneSel,list):
            raise ValueError("Invalid parameter")
        elif isinstance(laneSel,list) and any(cs not in self.laneList for cs in laneSel):
            raise ValueError("Invalid parameter")

        logger.debug('Bitslip lane {0} of chip {1}'.format(str(laneSel),str(chipSel)))

        for cs in chipSel:
            for ls in laneSel:
                val = self._set(0x0, 0b1 << cs, self.M_WB_W_ISERDES_BITSLIP_CHIP_SEL)
                val = self._set(val, ls, self.M_WB_W_ISERDES_BITSLIP_LANE_SEL)
        
                # The registers related to reset, request, bitslip, and other
                # commands after being set will not be automatically cleared.  
                # Therefore we have to clear them by ourselves.
        
                self.adc._write(0x0, self.A_WB_W_CTRL)  
                self.adc._write(val, self.A_WB_W_CTRL)  
                self.adc._write(0x0, self.A_WB_W_CTRL)  


    # The ADC16 controller word (the offset in write_int method) 2 and 3 are for delaying 
    # taps of A and B lanes, respectively.
    #
    # Refer to the memory map word 2 and word 3 for clarification.  The memory map was made 
    # for a ROACH design so it has chips A-H.  SNAP 1 design has three chips.
    def delay(self, tap, chipSel=None, laneSel=None):
        """ Delay the serial data from ADC LVDS links
        
        Delay the serial data by Xilinx IDELAY primitives
        E.g.
            delay(0)        # Set all delay tap of IDELAY to 0
            delay(4, 1, 7)      # set delay on the 8th lane of the 2nd ADC to 4
            delay(31, [0,1,2], [0,1,2,3,4,5,6,7])
                        # Set all delay taps (in SNAP 1 case) to 31
        """

        if chipSel==None:
            chipSel = self.adcList
        elif chipSel in self.adcList:
            chipSel = [chipSel]
        elif isinstance(chipSel, list) and any(s not in self.adcList for s in chipSel):
            raise ValueError("Invalid parameter")

        if laneSel==None:
            laneSel = self.laneList
        elif laneSel in self.laneList:
            laneSel = [laneSel]
        elif isinstance(laneSel,list) and any(s not in self.laneList for s in laneSel):
            raise ValueError("Invalid parameter")
        elif laneSel not in self.laneList:
            raise ValueError("Invalid parameter")

        if not isinstance(tap, (int, np.int64)):
            raise ValueError("Invalid parameter")
            if isinstance(tap, np.int64):
                tap = int(tap)   # Fix for Py3
 
        strl = ','.join([str(c) for c in laneSel])
        strc = ','.join([str(c) for c in chipSel])
        logger.debug('Set DelayTap of lane {0} of chip {1} to {2}'
                .format(str(laneSel),str(chipSel),tap))

        matc = np.array([(cs*4) for cs in chipSel])

        matla = np.array([int(l/2) for l in laneSel if l%2==0])
        if matla.size:
            mata =  np.repeat(matc.reshape(-1,1),matla.size,1) + \
                np.repeat(matla.reshape(1,-1),matc.size,0)
            vala = np.bitwise_or.reduce([0b1 << s for s in mata.flat])
        else:
            vala = 0
        
        matlb = np.array([int(l/2) for l in laneSel if l%2==1])
        if matlb.size:
            matb =  np.repeat(matc.reshape(-1,1),matlb.size,1) + \
                np.repeat(matlb.reshape(1,-1),matc.size,0)
            valb = np.bitwise_or.reduce([0b1 << s for s in matb.flat])
        else:
            valb = 0

        valt = self._set(0x0, tap, self.M_WB_W_DELAY_TAP)

        # Don't be misled by the naming - "DELAY_STROBE" in casper repo.  It doesn't 
        # generate strobe at all.  You have to manually clear the bits that you set.
        self.adc._write(0x00, self.A_WB_W_CTRL)
        self.adc._write(0x00, self.A_WB_W_DELAY_STROBE_L)
        self.adc._write(0x00, self.A_WB_W_DELAY_STROBE_H)
        self.adc._write(valt, self.A_WB_W_CTRL)
        self.adc._write(vala, self.A_WB_W_DELAY_STROBE_L)
        self.adc._write(valb, self.A_WB_W_DELAY_STROBE_H)
        self.adc._write(0x00, self.A_WB_W_CTRL)
        self.adc._write(0x00, self.A_WB_W_DELAY_STROBE_L)
        self.adc._write(0x00, self.A_WB_W_DELAY_STROBE_H)

        for cs in chipSel:
            for ls in laneSel:
                self.curDelay[cs][ls] = tap


    def testPatterns(self, chipSel=None, taps=None, mode='std', pattern1=None, pattern2=None):
        """ Return a list of std/err for a given tap or a list of taps

        Return the lane-wise standard deviation/error of the data under a given
        tap setting or a list of tap settings.  By default, mode='std', taps=range(32).
        'err' mode with single test pattern check data against the given pattern, while
        'err' mode with dual test patterns guess the counts of the mismatches.
        'guess' because both patterns could come up at first. This method
        always returns the smaller counts.
        'ramp' mode guess the total number of incorrect data. This is implemented based
        on the assumption that in most cases, $cur = $pre + 1. When using 'ramp' mode,
        taps=None

        E.g.
        .. code-block:: python
            testPatterns(taps=True) # Return lane-wise std of all ADCs, taps=range(32)
            testPatterns(0,taps=range(32))
                        # Return lane-wise std of the 1st ADC
            testPatterns([0,1],2)   # Return lane-wise std of the first two ADCs 
                        # with tap = 2
            testPatterns(1, taps=[0,2,3], mode='std')
                        # Return lane-wise stds of the 2nd ADC with
                        # three different tap settings
            testPatterns(2, mode='err', pattern1=0b10101010)
                        # Check the actual data against the given test
                        # pattern without changing current delay tap
                        # setting and return lane-wise error counts of
                        # the 3rd ADC,
            testPatterns(2, mode='err', pattern1=0b10101010, pattern2=0b01010101)
                        # Check the actual data against the given alternate
                        # test pattern without changing current delay tap
                        # setting and return lane-wise error counts of
                        # the 3rd ADC,
            testPatterns(mode='ramp')
                        # Check all ADCs under ramp mode

        """

        # The deviation looks like this:
        # {0: array([ 17.18963055,  17.18963055,  17.18963055,  17.18963055,
        #          13.05692914,  13.05692914,  13.05692914,  13.05692914]),
        #  1: array([ 14.08136755,  14.08136755,  14.08136755,  14.08136755,
        #           7.39798788,   7.39798788,   7.39798788,   7.39798788]),
        #  2: array([ 0.,  0.,  0.,  0.,  0.,  0.,  0.,  0.]),
        #  3: array([ 0.,  0.,  0.,  0.,  0.,  0.,  0.,  0.]),
        #  4: array([ 0.,  0.,  0.,  0.,  0.,  0.,  0.,  0.]),
        #  5: array([ 0.,  0.,  0.,  0.,  0.,  0.,  0.,  0.]),
        #  6: array([ 0.,  0.,  0.,  0.,  0.,  0.,  0.,  0.]),
        #  7: array([ 0.,  0.,  0.,  0.,  0.,  0.,  0.,  0.]),
        #  8: array([ 0.,  0.,  0.,  0.,  0.,  0.,  0.,  0.]),
        #  9: array([ 0.,  0.,  0.,  0.,  0.,  0.,  0.,  0.]),
        #  10: array([ 0.,  0.,  0.,  0.,  0.,  0.,  0.,  0.]),
        #  11: array([ 0.,  0.,  0.,  0.,  0.,  0.,  0.,  0.]),
        #  12: array([ 0.,  0.,  0.,  0.,  0.,  0.,  0.,  0.]),
        #  13: array([ 6.47320197,  7.39906033,  0.        ,  0.        ,  0.        ,
        #          0.        ,  0.        ,  0.        ]),
        #  14: array([ 16.14016176,  16.63835629,   4.66368953,   1.40867846,
        #          75.989443  ,  69.36052029,   6.92820323,   1.40867846]),
        #  15: array([ 49.30397384,  38.93917329,   7.96476616,   7.43487349,
        #          49.32813242,  49.89897448,  24.89428699,  17.29472061]),
        #  16: array([ 45.83336145,  44.495608  ,  25.20036771,  52.85748304,
        #           5.63471383,   0.        ,  45.64965087,  40.04722554]),
        #  17: array([  0.        ,   0.        ,  57.13889616,  24.2960146 ,
        #           0.        ,   0.        ,  65.0524836 ,  30.79302499]),
        #  18: array([  0.        ,   0.        ,   0.        ,   0.        ,
        #           0.        ,   0.        ,  59.11012465,   0.        ]),
        #  19: array([  0.        ,   0.        ,   0.        ,   0.        ,
        #           0.        ,   0.        ,  24.79919354,   0.        ]),
        #  20: array([ 0.,  0.,  0.,  0.,  0.,  0.,  0.,  0.]),
        #  21: array([ 0.,  0.,  0.,  0.,  0.,  0.,  0.,  0.]),
        #  22: array([ 0.,  0.,  0.,  0.,  0.,  0.,  0.,  0.]),
        #  23: array([ 0.,  0.,  0.,  0.,  0.,  0.,  0.,  0.]),
        #  24: array([ 0.,  0.,  0.,  0.,  0.,  0.,  0.,  0.]),
        #  25: array([ 0.,  0.,  0.,  0.,  0.,  0.,  0.,  0.]),
        #  26: array([ 0.,  0.,  0.,  0.,  0.,  0.,  0.,  0.]),
        #  27: array([ 0.,  0.,  0.,  0.,  0.,  0.,  0.,  0.]),
        #  28: array([ 0.,  0.,  0.,  0.,  0.,  0.,  0.,  0.]),
        #  29: array([ 0.,  0.,  0.,  0.,  0.,  0.,  0.,  0.]),
        #  30: array([ 0.,  0.,  0.,  0.,  0.,  0.,  0.,  0.]),
        #  31: array([ 0.,  0.,  0.,  0.,  0.,  0.,  0.,  0.])}
    
        MODE = ['std', 'err', 'ramp']

        if chipSel==None:
            chipSel = self.adcList
        elif chipSel in self.adcList:
            chipSel = [chipSel]
        if not isinstance(chipSel,list):
            raise ValueError("Invalid parameter")
        elif isinstance(chipSel,list) and any(cs not in self.adcList for cs in chipSel):
            raise ValueError("Invalid parameter")

        if taps==True:
            taps = list(range(32))
        elif taps in self.adcList:
            taps = [taps]
        if not isinstance(taps,list) and taps!=None:
            raise ValueError("Invalid parameter")
        elif isinstance(taps,list) and any(cs not in range(32) for cs in taps):
            raise ValueError("Invalid parameter")

        if mode not in MODE:
            raise ValueError("Invalid parameter")

        self.selectADC(chipSel)
        if mode=='ramp':        # ramp mode
            self.adc.test('en_ramp')
            taps=None
            pattern1=None
            pattern2=None
        elif pattern1==None and pattern2==None:
            # synchronization mode
            self.adc.test('pat_sync')
            # pattern1 = 0b11110000 when self.RESOLUTION is 8
            # pattern1 = 0b111111000000 when self.RESOLUTION is 12
<<<<<<< HEAD
            pattern1 = ((2**(self.RESOLUTION/2))-1) << (self.RESOLUTION/2)
            pattern1 = self._signed(pattern1,self.RESOLUTION)
=======
            pattern1 = ((2 ** (self.resolution // 2)) - 1) << (self.resolution // 2)
            pattern1 = self._signed(pattern1, self.resolution)
>>>>>>> e76da151
        elif isinstance(pattern1,int) and pattern2==None:
            # single pattern mode

            if type(self.adc) is HMCAD1520:
                # test patterns of HMCAD1520 need special cares
                ofst = 16 - self.RESOLUTION
                reg_p1 = pattern1 << ofst
            else:
                reg_p1 = pattern1

            self.adc.test('single_custom_pat',reg_p1)
            pattern1 = self._signed(pattern1,self.RESOLUTION)
        elif isinstance(pattern1,int) and isinstance(pattern2,int):
            # dual pattern mode

            if type(self.adc) is HMCAD1520:
                # test patterns of HMCAD1520 need special cares
                ofst = 16 - self.RESOLUTION
                reg_p1 = pattern1 << ofst
                reg_p2 = pattern2 << ofst
            else:
                reg_p1 = pattern1
                reg_p2 = pattern2

            self.adc.test('dual_custom_pat',reg_p1,reg_p2)
            pattern1 = self._signed(pattern1,self.RESOLUTION)
            pattern2 = self._signed(pattern2,self.RESOLUTION)
        else: 
            raise ValueError("Invalid parameter")

        results = []

        def _check(data):
            d = np.array(data).reshape(-1, 8)
            if mode=='std' and pattern2==None:  # std mode, single pattern
                r = np.std(d,0)
            elif mode=='std' and pattern2!=None:    # std mode, dual patterns
                counts = [np.unique(d[:,i],return_counts=True)[1] for i in range(d.shape[1])]
                r = [np.sum(np.sort(count)[::-1][2:]) for count in counts]
            elif mode=='err' and pattern2==None:    # err mode, single pattern
                r = np.sum(d!=pattern1, 0)
            elif mode=='err' and pattern2!=None:    # err mode, dual pattern
                # Try two patterns with different order, and return the
                # result
                m1,m2 = np.zeros(d.shape),np.zeros(d.shape)
                m1[0::2,:],m1[1::2,:]=pattern1,pattern2
                m2[0::2,:],m2[1::2,:]=pattern2,pattern1
                r=np.minimum(np.sum(d!=m1,0),np.sum(d!=m2,0))
            elif mode=='ramp':          # ramp mode
                diff = d[1:,:]-d[:-1,:]
                counts=[np.unique(diff[:,ls],return_counts=True)[1] for ls in self.laneList]
                r = [d.shape[0]-1-sum(counts[ls][:2]) for ls in self.laneList]
            return r

        if taps == None:
            self.snapshot()
            results = [_check(self.readRAM(cs)) for cs in chipSel]
            results = np.array(results).reshape(len(chipSel),len(self.laneList)).tolist()
            results = dict(zip(chipSel,results))
            for cs in chipSel:
                results[cs] = dict(zip(self.laneList,results[cs]))
        else:
            for tap in taps:
                self.delay(tap, chipSel)
                self.snapshot()
                results += [_check(self.readRAM(cs)) for cs in chipSel]
            results = np.array(results).reshape(-1,len(chipSel),len(self.laneList))
            results = np.einsum('ijk->jik',results).tolist()
            results = dict(zip(chipSel,results))
            for cs in chipSel:
                results[cs] = dict(zip(taps,[np.array(row) for row in results[cs]]))
        
        self.adc.test('off')

        if len(chipSel) == 1:
            return results[chipSel[0]]
        else:
            return results

    def _signed(self, data, res=8):
        """ Convert unsigned number to signed number

        adc16_interface converts ADC outputs into signed numbers by flipping MSB.
        Therefore we have to prepare signed-number test patterns as well.
        E.g.
            _signed(0xc0,res=8) convert 8-bit unsigned to 8-bit signed
            _signed(0xc10,res=12)   convert 12-bit unsigned to 16-bit signed
        """

        if res<=8:
            width = 8
        elif res<=16:
            width = 16
        elif res<=32:
            width = 32
        else:
            raise ValueError("Invalid parameter")

        data = data & (1 << res) - 1
        msb = data & (1 << res-1)
        if msb:
            return data ^ msb
        else:
            offset = (1<<width)-(1<<res-1)
            data = data + offset
            if width == 8:
                data = struct.pack('!B',data)
                data = struct.unpack('!b',data)
            elif width == 16:
                data = struct.pack('!H',data)
                data = struct.unpack('!h',data)
            else:   # width == 32
                data = struct.pack('!I',data)
                data = struct.unpack('!i',data)
            return data[0]
        

    def decideDelay(self, data):
        """ Decide and return proper setting for delay tap

        Find the tap setting that has the largest margin of error, i.e. the biggest distance
        to borders (tap=0 and tap=31) and rows with non-zero deviations/mismatches.  The
        parameter data is a 32 by n numpy array, in which the 1st dimension index indicates
        the delay tap setting
        """

        if not isinstance(data,np.ndarray):
            raise ValueError("Invalid parameter")
        elif data.ndim==1:
            data = data.reshape(-1,1)
        elif data.ndim>2:
            raise ValueError("Invalid parameter")

        data = np.sum(data,1)

        if all(d != 0 for d in data):
            return False
            
        dist=np.zeros(data.shape)
        curDist = 0
        for i in range(data.size):
            if data[i] != 0:
                curDist = 0
            else:
                curDist += 1
            dist[i] = curDist
        curDist = 0
        for i in list(reversed(range(data.size))):
            if data[i] != 0:
                curDist = 0
            else:
                curDist += 1
            if dist[i] > curDist:
                dist[i] = curDist

        return np.argmax(dist)

    # Line clock also known as bit clock in ADC datasheets
    def alignLineClock(self, mode='dual_pat'):
        """ Align the rising edge of line clock with data eye

        And return the tap settings being using
        """

        MODE = ['lane_wise_single_pat','chip_wise_single_pat','dual_pat']

        if mode not in MODE:
            raise ValueError("Invalid parameter")
            
        taps = []

        if mode == 'lane_wise_single_pat':
            # Decide lane-wise delay tap under single pattern test mode
            stds = self.testPatterns(taps=True) # Sweep tap settings and get std
            for adc in self.adcList:
                for lane in self.laneList:
                    vals = np.array(stds[adc].values())[:,lane]
                    t = self.decideDelay(vals)  # Find a proper tap setting 
                    if not t:
                        logger.error("ADC{0} lane{1} delay decision failed".format(adc,lane))
                    else:
                        self.delay(t,adc,lane)  # Apply the tap setting

        elif mode == 'chip_wise_single_pat':
            # This method would give all lanes of an ADC the same delay tap setting
            # decide chip-wise delay tap under single pattern test mode
            stds = self.testPatterns(taps=True) # Sweep tap settings and get std
            for adc in self.adcList:
                vals = np.array(stds[adc].values())
                t = self.decideDelay(vals)  # Find a proper tap setting 
                if not t:
                    logger.error("ADC{0} delay decision failed".format(adc))
                else:
                    self.delay(t,adc)   # Apply the tap setting

        elif mode == 'dual_pat':    # dual_pat
            # Fine tune delay tap under dual pattern test mode

            errs = self.testPatterns(taps=True,mode='std',pattern1=self.p1,
                        pattern2=self.p2)

            for adc in self.adcList:
                for lane in self.laneList:
<<<<<<< HEAD
                    vals = np.array(errs[adc].values())[:,lane]
                    t = self.decideDelay(vals)  # Find a proper tap setting 
=======
                    vals = np.array(list(errs[adc].values()))[:,lane]
                    t = self.decide_delay(vals)  # Find a proper tap setting
>>>>>>> e76da151
                    if not t:
                        logger.error("ADC{0} lane{1} delay decision failed".format(adc,lane))
                    else:
                        self.delay(t,adc,lane)  # Apply the tap setting

        # Check if line clock aligned
        errs = self.testPatterns(mode='std',pattern1=self.p1,pattern2=self.p2)
        if np.all(np.array([adc.values() for adc in errs.values()])==0):
            logger.info('Line clock of all ADCs aligned.')
            return True
        else:
            logger.error('Line clock NOT aligned.\n{0}'.format(str(errs)))
            return False

    def alignFrameClock(self):
        """ Align the frame clock with data frame
        """

        for u in range(self.RESOLUTION*2):
            allDone = True
            errs = self.testPatterns(mode='err',pattern1=self.p1,pattern2=self.p2)
            for adc in self.adcList:
                for lane in self.laneList:
                    if errs[adc][lane]!=0:
                        self.bitslip(adc,lane)
                        allDone = False
            if allDone:
                break;

        # Check if frame clock aligned
        errs = self.testPatterns(mode='err',pattern1=self.p1,pattern2=self.p2)
        if all(all(val==0 for val in adc.values()) for adc in errs.values()):
            logger.info('Frame clock of all ADCs aligned.')
            return True
        else:
            logger.error('Frame clock NOT aligned.\n{0}'.format(str(errs)))
            return False<|MERGE_RESOLUTION|>--- conflicted
+++ resolved
@@ -1,15 +1,8 @@
-<<<<<<< HEAD
-from synth import *
-from adc import *
-from clockswitch import *
-from wishbonedevice import WishBoneDevice
-=======
 import numpy as np
 from .synth import *
 from .adc import *
 from .clockswitch import *
 from .wishbonedevice import WishBoneDevice
->>>>>>> e76da151
 import logging
 
 logger = logging.getLogger(__name__)
@@ -96,13 +89,8 @@
 
         # test pattern for clock aligning
         pats = [0b10101010,0b01010101,0b00000000,0b11111111]
-<<<<<<< HEAD
-        mask = (1<<(self.RESOLUTION/2))-1
-        ofst = self.RESOLUTION/2
-=======
         mask = (1 << (self.resolution // 2)) - 1
         ofst = self.resolution // 2
->>>>>>> e76da151
         self.p1 = ((pats[0] & mask) << ofst) + (pats[3] & mask)
         self.p2 = ((pats[1] & mask) << ofst) + (pats[2] & mask)
 
@@ -589,13 +577,8 @@
             self.adc.test('pat_sync')
             # pattern1 = 0b11110000 when self.RESOLUTION is 8
             # pattern1 = 0b111111000000 when self.RESOLUTION is 12
-<<<<<<< HEAD
-            pattern1 = ((2**(self.RESOLUTION/2))-1) << (self.RESOLUTION/2)
-            pattern1 = self._signed(pattern1,self.RESOLUTION)
-=======
             pattern1 = ((2 ** (self.resolution // 2)) - 1) << (self.resolution // 2)
             pattern1 = self._signed(pattern1, self.resolution)
->>>>>>> e76da151
         elif isinstance(pattern1,int) and pattern2==None:
             # single pattern mode
 
@@ -799,13 +782,8 @@
 
             for adc in self.adcList:
                 for lane in self.laneList:
-<<<<<<< HEAD
-                    vals = np.array(errs[adc].values())[:,lane]
-                    t = self.decideDelay(vals)  # Find a proper tap setting 
-=======
                     vals = np.array(list(errs[adc].values()))[:,lane]
                     t = self.decide_delay(vals)  # Find a proper tap setting
->>>>>>> e76da151
                     if not t:
                         logger.error("ADC{0} lane{1} delay decision failed".format(adc,lane))
                     else:
