import logging
import struct
<<<<<<< HEAD

from memory import Memory
from network import Mac, IpAddress
from gbe import Gbe
=======
import numpy as np
from pkg_resources import resource_filename
>>>>>>> e76da151

from .memory import Memory
from .network import Mac, IpAddress
from .gbe import Gbe

LOGGER = logging.getLogger(__name__)

# Offsets for fields in the memory map, in bytes
OFFSET_CORE_TYPE   = 0x0
OFFSET_BUFFER_SIZE = 0x4
OFFSET_WORD_LEN    = 0x8
OFFSET_MAC_ADDR    = 0xc
OFFSET_IP_ADDR     = 0x14
OFFSET_GW_ADDR     = 0x18
OFFSET_NETMASK     = 0x1c
OFFSET_MC_IP       = 0x20
OFFSET_MC_MASK     = 0x24
OFFSET_BUF_VLD     = 0x28
OFFSET_FLAGS       = 0x2c
OFFSET_PORT        = 0x30
OFFSET_STATUS      = 0x34
OFFSET_CONTROL     = 0x40
OFFSET_ARP_SIZE    = 0x44
OFFSET_TX_PKT_RATE = 0x48
OFFSET_TX_PKT_CNT  = 0x4c
OFFSET_TX_VLD_RATE = 0x50
OFFSET_TX_VLD_CNT  = 0x54
OFFSET_TX_OF_CNT   = 0x58
OFFSET_TX_AF_CNT   = 0x5c
OFFSET_RX_PKT_RATE = 0x60
OFFSET_RX_PKT_CNT  = 0x64
OFFSET_RX_VLD_RATE = 0x68
OFFSET_RX_VLD_CNT  = 0x6c
OFFSET_RX_OF_CNT   = 0x70
OFFSET_RX_AF_CNT   = 0x74
OFFSET_COUNT_RST   = 0x78

OFFSET_ARP_CACHE   = 0x1000
OFFSET_TX_BUFFER   = 0x4000
OFFSET_RX_BUFFER   = 0x8000

# Sizes for fields in the memory map, in bytes
SIZE_CORE_TYPE   = 0x4
SIZE_BUFFER_SIZE = 0x4
SIZE_WORD_LEN    = 0x4
SIZE_MAC_ADDR    = 0x8
SIZE_IP_ADDR     = 0x4
SIZE_GW_ADDR     = 0x4
SIZE_NETMASK     = 0x4
SIZE_MC_IP       = 0x4
SIZE_MC_MASK     = 0x4
SIZE_BUF_AVAIL   = 0x4
SIZE_FLAGS       = 0x4
SIZE_PORT        = 0x4
SIZE_STATUS      = 0x8
SIZE_CONTROL     = 0x8
SIZE_ARP_SIZE    = 0x4
SIZE_TX_PKT_RATE = 0x4
SIZE_TX_PKT_CNT  = 0x4
SIZE_TX_VLD_RATE = 0x4
SIZE_TX_VLD_CNT  = 0x4
SIZE_TX_OF_CNT   = 0x4
SIZE_TX_AF_CNT   = 0x4
SIZE_RX_PKT_RATE = 0x4
SIZE_RX_PKT_CNT  = 0x4
SIZE_RX_VLD_RATE = 0x4
SIZE_RX_VLD_CNT  = 0x4
SIZE_RX_OF_CNT   = 0x4
SIZE_RX_AF_CNT   = 0x4
SIZE_COUNT_RST   = 0x4

SIZE_ARP_CACHE   = 0x3000
SIZE_TX_BUFFER   = 0x4000
SIZE_RX_BUFFER   = 0x4000

class TenGbe(Memory, Gbe):
    """
    To do with the CASPER ten GBE yellow block implemented on FPGAs,
    and interfaced-to via KATCP memory reads/writes.
    """
    def __init__(self, parent, name, address, length_bytes, device_info=None):
        """

        :param parent: Parent object who owns this TenGbe instance
        :param name: Unique name of the instance
        :param address:
        :param length_bytes:
        :param device_info: Information about this device
        """
        Memory.__init__(self, name, 32, address, length_bytes)
        Gbe.__init__(self, parent, name, address, length_bytes, device_info)
        self.memmap_compliant = self._check_memmap_compliance()

    @property
    def mac(self):
        return self.get_gbe_core_details()['mac']

    @property
    def ip_address(self):
        return self.get_gbe_core_details()['ip']

    @property
    def port(self):
        return self.get_gbe_core_details()['fabric_port']

    def _check_memmap_compliance(self):
        """
        Look at the first word of the core's memory map and try to
        figure out if it compliant with the harmonized ethernet map.
        This isn't flawless, but unless the user sets a very weird
        MAC address for their core (which is what the old core's map
        stored in register 0, it should be OK).
        """
        x = self.parent.read(self.name, 4)
        cpu_tx_en, cpu_rx_en, rev, core_type = struct.unpack('4B', x)
        if (cpu_tx_en > 1) or (cpu_rx_en > 1) or ((core_type != 4) and (core_type != 2)):
            return False
        else:
            return True

    def post_create_update(self, raw_device_info):
        """
        Update the device with information not available at creation.

        :param raw_device_info: info about this block that may be useful
        """
        super(TenGbe, self).post_create_update(raw_device_info)
        self.snaps = {'tx': None, 'rx': None}
        for snapshot in self.parent.snapshots:
            if snapshot.name.find(self.name + '_') == 0:
                name = snapshot.name.replace(self.name + '_', '')
                if name == 'txs_ss':
                    self.snaps['tx'] = snapshot.name
                elif name == 'rxs_ss':
                    self.snaps['rx'] = snapshot.name
                else:
                    errmsg = '%s: incorrect snap %s under tengbe ' \
                             'block' % (self.fullname, snapshot.name)
                    LOGGER.error(errmsg)
                    raise RuntimeError(errmsg)

    def read_txsnap(self):
        """
        Read the TX snapshot embedded in this TenGBE yellow block
        """
        return self.snaps['tx'].read(timeout=10)['data']

    def read_rxsnap(self):
        """
        Read the RX snapshot embedded in this TenGBE yellow block
        """
        return self.snaps['rx'].read(timeout=10)['data']

<<<<<<< HEAD
    # def fabric_start(self):
    #    """
    #    Setup the interface by writing to the fabric directly, bypassing tap.
    #    :param self:
    #    :return:
    #    """
    #    if self.tap_running():
    #        log_runtime_error(
    #            LOGGER, 'TAP running on %s, stop tap before '
    #                    'accessing fabric directly.' % self.name)
    #    mac_location = 0x00
    #    ip_location = 0x10
    #    port_location = 0x22
    #    self.parent.write(self.name, self.mac.packed(), mac_location)
    #    self.parent.write(self.name, self.ip_address.packed(), ip_location)
    #    # self.parent.write_int(self.name, self.port, offset = port_location)
=======
    def _memmap_write(self, register, value):
        """ Write to memory map
        :param register: register to write to. Register must be in memmap.
        :param value: Value to write.
        """
        offset   = self.memmap[register]['offset']
        bytesize = self.memmap[register]['size']
        rw_addr  = offset - offset % 4               # Round in case of non 32-bit writes
        ctype    = STRUCT_CTYPES.get(bytesize, 'L')  # Treat as 32-bit if longer than 8B

        if self.memmap[register]['rwflag'] == 'r':
            raise RuntimeError("Warning: %s is read-only!" % register)

        if bytesize in (1, 2):
            n_elem = int(4 / bytesize)
            pcode  = '>%i%s' % (n_elem, ctype)
            current_value  = self.parent.read(self.name, size=4, offset=rw_addr)
            new_arr = list(struct.unpack(pcode, current_value))[::-1]
            new_arr[offset % n_elem] = value
            new_arr = new_arr[::-1]
            packed = struct.pack(pcode, *new_arr)

        elif bytesize in (4, 8):
            if isinstance(value, str):
                packed = value
            else:
                packed = struct.pack('>%s' % ctype, value)
        else:
            raise RuntimeError("Can only write 1,2,4,8 Byte registers with this function.")
        self.parent.blindwrite(self.name, packed, offset=rw_addr)

    def _memmap_read(self, register):
        """ Read from memory map

        :param register: register to read from. Must be in memmap.
        """
        offset   = self.memmap[register]['offset']
        bytesize = self.memmap[register]['size']
        ctype    = STRUCT_CTYPES.get(bytesize)  # Treat as 32-bit if longer than 8B

        if bytesize in (4, 8):
            value = self.parent.read(self.name, size=bytesize, offset=offset)
            value = struct.unpack('>%s' % ctype, value)[0]
        elif bytesize in (1, 2):
            if bytesize == 2 and offset % 4 not in (0, 2):
                raise RuntimeError("Attempted to read 16-bits from 32-bit word with %iB offset. "
                                   "Not supported." % (offset%4))
            read_addr = offset - offset % 4
            value = self.parent.read(self.name, size=4, offset=read_addr)
            valuearr = struct.unpack('>%i%s' % (int(4 / bytesize), ctype), value)
            value = valuearr[::-1][int((offset % 4) / bytesize)]
        else:
            raise RuntimeError("Cannot read %s of size %i: only 1,2,4,8 B supported" % (register, bytesize))
        return value

    def _memmap_read_array(self, register, ctype='L'):
        """ Read array chunk from mem-map """
        offset   = self.memmap[register]['offset']
        bytesize = self.memmap[register]['size']

        if isinstance(ctype, str):
            wsize = STRUCT_CTYPES_TO_B[ctype]
        elif isinstance(ctype, int):
            wsize = ctype
            ctype = STRUCT_CTYPES[ctype]
        else:
            raise RuntimeError('Unknown ctype: %s' % ctype)

        value = self.parent.read(self.name, size=bytesize, offset=offset)
        value = struct.unpack('>%i%s' % (int(bytesize / wsize), ctype), value)
        return value

    def _memmap_write_array(self, register, value, ctype='L'):
        offset   = self.memmap[register]['offset']
        bytesize = self.memmap[register]['size']

        if isinstance(ctype, str):
            wsize = STRUCT_CTYPES_TO_B[ctype]
        elif isinstance(ctype, int):
            wsize = ctype
            ctype = STRUCT_CTYPES[ctype]
        else:
            raise RuntimeError('Unknown ctype: %s' % ctype)

        n_elem = int(bytesize / wsize)  # Differs to n_elem in small bytesize code!
        if len(value) != n_elem:
            raise RuntimeError("Register is %i 32-bit words long, but array is "
                               "of length %i. Make sure these match." % (len(value), n_elem))
        if isinstance(value, str):
            packed = value
        else:
            packed = struct.pack('>%i%s' % (n_elem, ctype), *value)
        self.parent.blindwrite(self.name, packed, offset=offset)

    def configure_core(self, mac, ip, port, gateway=None, subnet_mask=None):
        """
        Configure the interface by writing to its internal configuration registers.

        :param mac: String or Integer input, MAC address (e.g. '02:00:00:00:00:01')
        :param ipaddress: String or Integer input, IP address (eg '10.0.0.1')
        :param port: String or Integer input
        :param gateway: String or Integer input, an IP address
        :param subnet_mask: string or integer, subnet mask (e.g. '255.255.255.0')
        """

        mac_to_write         = Mac(mac).mac_int
        ip_address_to_write  = IpAddress(ip).ip_int
        port_to_write        = port if isinstance(port, int) else int(port)
        gateway_to_write = IpAddress(gateway).ip_int if gateway is not None else 1
        subnet_mask_to_write = IpAddress(subnet_mask).ip_int if subnet_mask is not None else 0xffffff00

        self._memmap_write('MAC_ADDR', mac_to_write)
        self._memmap_write('IP_ADDR',  ip_address_to_write)
        self._memmap_write('NETMASK',  subnet_mask_to_write)
        self._memmap_write('GW_ADDR',  gateway_to_write)
        self._memmap_write('PORT',     port_to_write)

        self.fabric_enable()
        self.fabric_soft_reset_toggle()
>>>>>>> e76da151

    def dhcp_start(self):
        """
        Configure this interface, then start a DHCP client on ALL interfaces.
        """
        #if self.mac is None:
            # TODO get MAC from EEPROM serial number and assign here
            #self.mac = '0'
        reply, _ = self.parent.transport.katcprequest(
            name='tap-start', request_timeout=5,
            require_ok=True,
            request_args=(self.name, self.name, '0.0.0.0',
                          str(self.port), str(self.mac), ))
        if reply.arguments[0] != 'ok':
            raise RuntimeError('%s: failure starting tap driver.' % self.name)

        reply, _ = self.parent.transport.katcprequest(
            name='tap-arp-config', request_timeout=1,
            require_ok=True,
            request_args=(self.name, 'mode', '0'))
        if reply.arguments[0] != 'ok':
            raise RuntimeError('%s: failure disabling ARP.' % self.name)

        reply, _ = self.parent.transport.katcprequest(
            name='tap-dhcp', request_timeout=30,
            require_ok=True,
            request_args=(self.name, ))
        if reply.arguments[0] != 'ok':
            raise RuntimeError('%s: failure starting DHCP client.' % self.name)

        reply, _ = self.parent.transport.katcprequest(
            name='tap-arp-config', request_timeout=1,
            require_ok=True,
            request_args=(self.name, 'mode', '-1'))
        if reply.arguments[0] != 'ok':
            raise RuntimeError('%s: failure re-enabling ARP.' % self.name)
        # it looks like the command completed without error, so
        # update the basic core details
        self.get_gbe_core_details()

    def tap_start(self, restart=False):
        """
        Program a 10GbE device and start the TAP driver.

        :param restart: stop before starting
        """
        if len(self.name) > 8:
            raise NameError('%s: tap device identifier must be shorter than 9 '
                            'characters..' % self.fullname)
        if restart:
            self.tap_stop()
        if self.tap_running():
            LOGGER.info('%s: tap already running.' % self.fullname)
            return
        LOGGER.info('%s: starting tap driver.' % self.fullname)
        reply, _ = self.parent.transport.katcprequest(
            name='tap-start', request_timeout=-1, require_ok=True,
            request_args=(self.name, self.name, str(self.ip_address),
                          str(self.port), str(self.mac), ))
        if reply.arguments[0] != 'ok':
            raise RuntimeError('%s: failure starting tap driver.' %
                               self.fullname)

    def tap_stop(self):
        """
        Stop a TAP driver.
        """
        if not self.tap_running():
            return
        LOGGER.info('%s: stopping tap driver.' % self.fullname)
        reply, _ = self.parent.transport.katcprequest(
            name='tap-stop', request_timeout=-1,
            require_ok=True, request_args=(self.name, ))
        if reply.arguments[0] != 'ok':
            raise RuntimeError('%s: failure stopping tap '
                               'device.' % self.fullname)

    def tap_info(self):
        """
        Get info on the tap instance running on this interface.
        """
        uninforms = []

        def handle_inform(msg):
            uninforms.append(msg)

        self.parent.unhandled_inform_handler = handle_inform
        _, informs = self.parent.transport.katcprequest(
            name='tap-info', request_timeout=-1,
            require_ok=False, request_args=(self.name, ))
        self.parent.unhandled_inform_handler = None
        # process the tap-info
        if len(informs) == 1:
            return {'name': informs[0].arguments[0],
                    'ip': informs[0].arguments[1]}
        elif len(informs) == 0:
            return {'name': '', 'ip': ''}
        else:
            raise RuntimeError('%s: invalid return from tap-info?' %
                               self.fullname)
        # TODO - this request should return okay if the tap isn't
        # running - it shouldn't fail
        # if reply.arguments[0] != 'ok':
        #     log_runtime_error(LOGGER, 'Failure getting tap info for '
        #                               'device %s." % str(self))

    def tap_running(self):
        """
        Determine if an instance if tap is already running on for this
        ten GBE interface.
        """
        tapinfo = self.tap_info()
        if tapinfo['name'] == '':
            return False
        return True

    def tap_arp_reload(self):
        """
        Have the tap driver reload its ARP table right now.
        """
        reply, _ = self.parent.transport.katcprequest(
            name="tap-arp-reload", request_timeout=-1,
            require_ok=True, request_args=(self.name, ))
        if reply.arguments[0] != 'ok':
            raise RuntimeError('Failure requesting ARP reload for tap '
                               'device %s.' % str(self))

    def multicast_receive(self, ip_str, group_size):
        """
        Send a request to KATCP to have this tap instance send a multicast
        group join request.

        :param ip_str: A dotted decimal string representation of the base
            mcast IP address.
        :param group_size: An integer for how many mcast addresses from
            base to respond to.
        """
        # mask = 255*(2 ** 24) + 255*(2 ** 16) + 255*(2 ** 8) + (255-group_size)
        # self.parent.write_int(self.name, str2ip(ip_str), offset=12)
        # self.parent.write_int(self.name, mask, offset=13)

        # mcast_group_string = ip_str + '+' + str(group_size)
        mcast_group_string = ip_str
        reply, _ = self.parent.transport.katcprequest(
            'tap-multicast-add', -1, True, request_args=(self.name, 'recv',
                                                         mcast_group_string, ))
        if reply.arguments[0] == 'ok':
            if mcast_group_string not in self.multicast_subscriptions:
                self.multicast_subscriptions.append(mcast_group_string)
            return
        else:
            raise RuntimeError('%s: failed adding multicast receive %s to '
                               'tap device.' % (self.fullname,
                                                mcast_group_string))

    def multicast_remove(self, ip_str):
        """
        Send a request to be removed from a multicast group.

        :param ip_str: A dotted decimal string representation of the base
            mcast IP address.
        """
        try:
            reply, _ = self.parent.transport.katcprequest(
                'tap-multicast-remove', -1, True,
                request_args=(self.name, IpAddress.str2ip(ip_str), ))
        except:
            raise RuntimeError('%s: tap-multicast-remove does not seem to '
                               'be supported on %s' % (self.fullname,
                                                       self.parent.host))
        if reply.arguments[0] == 'ok':
            if ip_str not in self.multicast_subscriptions:
                LOGGER.warning(
                    '%s: That is odd, %s removed from mcast subscriptions, but '
                    'it was not in its list of sbscribed addresses.' % (
                        self.fullname, ip_str))
                self.multicast_subscriptions.remove(ip_str)
            return
        else:
            raise RuntimeError('%s: failed removing multicast address %s '
                               'from tap device' % (self.fullname,
                                                    IpAddress.str2ip(ip_str)))

    def _fabric_enable_disable(self, target_val):
        """

        :param target_val:
        """
        if self.memmap_compliant:
            word_bytes = list(
                struct.unpack('>4B', self.parent.read(self.name, 4, OFFSET_FLAGS)))
            if word_bytes[3] == target_val:
                return
            word_bytes[3] = target_val
            word_packed = struct.pack('>4B', *word_bytes)
            self.parent.write(self.name, word_packed, OFFSET_FLAGS)
        else:
            # 0x20 or (0x20 / 4)? What was the /4 for?
            word_bytes = list(
                struct.unpack('>4B', self.parent.read(self.name, 4, 0x20)))
            if word_bytes[1] == target_val:
                return
            word_bytes[1] = target_val
            word_packed = struct.pack('>4B', *word_bytes)
            self.parent.write(self.name, word_packed, 0x20)

    def fabric_enable(self):
        """
        Enable the core fabric
        """
        self._fabric_enable_disable(1)

    def fabric_disable(self):
        """
        Enable the core fabric
        """
        self._fabric_enable_disable(0)

    def fabric_soft_reset_toggle(self):
        """
        Toggle the fabric soft reset
        """
        if self.memmap_compliant:
            word_bytes = struct.unpack('>4B', self.parent.read(self.name, 4, OFFSET_FLAGS))
            word_bytes = list(word_bytes)

            def write_val(val):
                word_bytes[1] = val
                word_packed = struct.pack('>4B', *word_bytes)
                if val == 0:
                    self.parent.write(self.name, word_packed, OFFSET_FLAGS)
                else:
                    self.parent.blindwrite(self.name, word_packed, OFFSET_FLAGS)
            if word_bytes[1] == 1:
                write_val(0)
            write_val(1)
            write_val(0)
        else:
            word_bytes = struct.unpack('>4B', self.parent.read(self.name, 4, 0x20))
            word_bytes = list(word_bytes)

            def write_val(val):
                word_bytes[0] = val
                word_packed = struct.pack('>4B', *word_bytes)
                if val == 0:
                    self.parent.write(self.name, word_packed, 0x20)
                else:
                    self.parent.blindwrite(self.name, word_packed, 0x20)
            if word_bytes[0] == 1:
                write_val(0)
            write_val(1)
            write_val(0)

    def get_gbe_core_details(self, read_arp=False, read_cpu=False):
        """
        Get 10GbE core details.
        assemble struct for header stuff...

        .. code-block:: python

            \"\"\"
            0x00 - 0x07: MAC address
            0x08 - 0x0b: Not used
            0x0c - 0x0f: Gateway addr
            0x10 - 0x13: IP addr
            0x14 - 0x17: Not assigned
            0x18 - 0x1b: Buffer sizes
            0x1c - 0x1f: Not assigned
            0x20    :    Soft reset (bit 0)
            0x21    :    Fabric enable (bit 0)
            0x22 - 0x23: Fabric port
            0x24 - 0x27: XAUI status (bit 2,3,4,5 = lane sync, bit6 = chan_bond)
            0x28 - 0x2b: PHY config
            0x28    :    RX_eq_mix
            0x29    :    RX_eq_pol
            0x2a    :    TX_preemph
            0x2b    :    TX_diff_ctrl
            0x30 - 0x33: Multicast IP RX base address
            0x34 - 0x37: Multicast IP mask
            0x38 - 0x3b: Subnet mask
            0x1000  :    CPU TX buffer
            0x2000  :    CPU RX buffer
            0x3000  :    ARP tables start
            word_width = 8
            \"\"\"
            self.add_field(Bitfield.Field('mac0', 0,            word_width,                 0, 0 * word_width))
            self.add_field(Bitfield.Field('mac1', 0,            word_width,                 0, 1 * word_width))
            self.add_field(Bitfield.Field('mac2', 0,            word_width,                 0, 2 * word_width))
            self.add_field(Bitfield.Field('mac3', 0,            word_width,                 0, 3 * word_width))
            self.add_field(Bitfield.Field('mac4', 0,            word_width,                 0, 4 * word_width))
            self.add_field(Bitfield.Field('mac5', 0,            word_width,                 0, 5 * word_width))
            self.add_field(Bitfield.Field('mac6', 0,            word_width,                 0, 6 * word_width))
            self.add_field(Bitfield.Field('mac7', 0,            word_width,                 0, 7 * word_width))
            self.add_field(Bitfield.Field('unused_1', 0,        (0x0c - 0x08) * word_width, 0, 8 * word_width))
            self.add_field(Bitfield.Field('gateway_ip0', 0,     word_width,                 0, 0x0c * word_width))
            self.add_field(Bitfield.Field('gateway_ip1', 0,     word_width,                 0, 0x0d * word_width))
            self.add_field(Bitfield.Field('gateway_ip2', 0,     word_width,                 0, 0x0e * word_width))
            self.add_field(Bitfield.Field('gateway_ip3', 0,     word_width,                 0, 0x0f * word_width))
            self.add_field(Bitfield.Field('ip0', 0,             word_width,                 0, 0x10 * word_width))
            self.add_field(Bitfield.Field('ip1', 0,             word_width,                 0, 0x11 * word_width))
            self.add_field(Bitfield.Field('ip2', 0,             word_width,                 0, 0x12 * word_width))
            self.add_field(Bitfield.Field('ip3', 0,             word_width,                 0, 0x13 * word_width))
            self.add_field(Bitfield.Field('unused_2', 0,        (0x18 - 0x14) * word_width, 0, 0x14 * word_width))
            self.add_field(Bitfield.Field('buf_sizes', 0,       (0x1c - 0x18) * word_width, 0, 0x18 * word_width))
            self.add_field(Bitfield.Field('unused_3', 0,        (0x20 - 0x1c) * word_width, 0, 0x1c * word_width))
            self.add_field(Bitfield.Field('soft_reset', 2,      1,                          0, 0x20 * word_width))
            self.add_field(Bitfield.Field('fabric_enable', 2,   1,                          0, 0x21 * word_width))
            self.add_field(Bitfield.Field('port', 0,            (0x24 - 0x22) * word_width, 0, 0x22 * word_width))
            self.add_field(Bitfield.Field('xaui_status', 0,     (0x28 - 0x24) * word_width, 0, 0x24 * word_width))
            self.add_field(Bitfield.Field('rx_eq_mix', 0,       word_width,                 0, 0x28 * word_width))
            self.add_field(Bitfield.Field('rq_eq_pol', 0,       word_width,                 0, 0x29 * word_width))
            self.add_field(Bitfield.Field('tx_preempth', 0,     word_width,                 0, 0x2a * word_width))
            self.add_field(Bitfield.Field('tx_diff_ctrl', 0,    word_width,                 0, 0x2b * word_width))
            #self.add_field(Bitfield.Field('buffer_tx', 0,       0x1000 * word_width,        0, 0x1000 * word_width))
            #self.add_field(Bitfield.Field('buffer_rx', 0,       0x1000 * word_width,        0, 0x2000 * word_width))
            #self.add_field(Bitfield.Field('arp_table', 0,       0x1000 * word_width,        0, 0x3000 * word_width))
        """
        if self.memmap_compliant:
            data = self.parent.read(self.name, 16384)
            data = list(struct.unpack('>16384B', data))
            returnval = {
                'ip_prefix': '%i.%i.%i.' % (data[0x14], data[0x15], data[0x16]),
                'ip': IpAddress('%i.%i.%i.%i' % (data[0x14], data[0x15], 
                                                 data[0x16], data[0x17])),
                'subnet_mask': IpAddress('%i.%i.%i.%i' % (
                                  data[0x1c], data[0x1d], data[0x1e], data[0x1f])),
                'mac': Mac('%i:%i:%i:%i:%i:%i' % (data[0x0e], data[0x0f],
                                                  data[0x10], data[0x11],
                                                  data[0x12], data[0x13])),
                'gateway_ip': IpAddress('%i.%i.%i.%i' % (data[0x18], data[0x19],
                                                         data[0x1a], data[0x1b])),
                'fabric_port': ((data[0x32] << 8) + (data[0x33])),
                'fabric_en': bool(data[0x2f] & 1),
                'multicast': {'base_ip': IpAddress('%i.%i.%i.%i' % (
                    data[0x20], data[0x21], data[0x22], data[0x23])),
                              'ip_mask': IpAddress('%i.%i.%i.%i' % (
                                  data[0x24], data[0x25], data[0x26], data[0x27])),
                              'rx_ips': []}
            }
        else:
            data = self.parent.read(self.name, 16384)
            data = list(struct.unpack('>16384B', data))
            returnval = {
                'ip_prefix': '%i.%i.%i.' % (data[0x10], data[0x11], data[0x12]),
                'ip': IpAddress('%i.%i.%i.%i' % (data[0x10], data[0x11], 
                                                 data[0x12], data[0x13])),
                'subnet_mask': IpAddress('%i.%i.%i.%i' % (
                                  data[0x38], data[0x39], data[0x3a], data[0x3b])),
                'mac': Mac('%i:%i:%i:%i:%i:%i' % (data[0x02], data[0x03],
                                                  data[0x04], data[0x05],
                                                  data[0x06], data[0x07])),
                'gateway_ip': IpAddress('%i.%i.%i.%i' % (data[0x0c], data[0x0d],
                                                         data[0x0e], data[0x0f])),
                'fabric_port': ((data[0x22] << 8) + (data[0x23])),
                'fabric_en': bool(data[0x21] & 1),
                'xaui_lane_sync': [bool(data[0x27] & 4), bool(data[0x27] & 8),
                                   bool(data[0x27] & 16), bool(data[0x27] & 32)],
                'xaui_status': [data[0x24], data[0x25], data[0x26], data[0x27]],
                'xaui_chan_bond': bool(data[0x27] & 64),
                'xaui_phy': {'rx_eq_mix': data[0x28], 'rx_eq_pol': data[0x29],
                             'tx_preemph': data[0x2a], 'tx_swing': data[0x2b]},
                'multicast': {'base_ip': IpAddress('%i.%i.%i.%i' % (
                    data[0x30], data[0x31], data[0x32], data[0x33])),
                              'ip_mask': IpAddress('%i.%i.%i.%i' % (
                                  data[0x34], data[0x35], data[0x36], data[0x37])),
                              'rx_ips': []}
            }
            possible_addresses = [int(returnval['multicast']['base_ip'])]
            mask_int = int(returnval['multicast']['ip_mask'])
            for ctr in range(32):
                mask_bit = (mask_int >> ctr) & 1
                if not mask_bit:
                    new_ips = []
                    for ip in possible_addresses:
                        new_ips.append(ip & (~(1 << ctr)))
                        new_ips.append(new_ips[-1] | (1 << ctr))
                    possible_addresses.extend(new_ips)
            tmp = list(set(possible_addresses))
            for ip in tmp:
                returnval['multicast']['rx_ips'].append(IpAddress(ip))
        if read_arp:
            returnval['arp'] = self.get_arp_details(data)
        if read_cpu:
            returnval.update(self.get_cpu_details(data))
        self.core_details = returnval
        return returnval

<<<<<<< HEAD
    def get_arp_details(self, port_dump=None):
        """
        Get ARP details from this interface.

        :param port_dump: A list of raw bytes from interface memory.
        :type port_dump: list
        """
        if self.memmap_compliant:
            arp_addr = OFFSET_ARP_CACHE
        else:
            arp_addr = 0x3000

        if port_dump is None:
            port_dump = self.parent.read(self.name, 16384)
            port_dump = list(struct.unpack('>16384B', port_dump))
        returnval = []
        for addr in range(256):
            mac = []
            for ctr in range(2, 8):
                mac.append(port_dump[arp_addr + (addr * 8) + ctr])
            returnval.append(mac)
        return returnval
=======
    def get_arp_details(self, N=256):
        """ Get ARP details from this interface. """
        arp_table = self._memmap_read_array('ARP_CACHE', ctype='Q')
        return list(map(Mac, arp_table[:N]))
>>>>>>> e76da151

    def get_cpu_details(self, port_dump=None):
        """
        Read details of the CPU buffers.

        :param port_dump:
        """
        #TODO Not memmap compliant
        if port_dump is None:
            port_dump = self.parent.read(self.name, 16384)
            port_dump = list(struct.unpack('>16384B', port_dump))
        returnval = {'cpu_tx': {}}
        for ctr in range(4096 / 8):
            tmp = []
            for ctr2 in range(8):
                tmp.append(port_dump[4096 + (8 * ctr) + ctr2])
            returnval['cpu_tx'][ctr*8] = tmp
        returnval['cpu_rx_buf_unack_data'] = port_dump[6 * 4 + 3]
        returnval['cpu_rx'] = {}
        for ctr in range(port_dump[6 * 4 + 3] + 8):
            tmp = []
            for ctr2 in range(8):
                tmp.append(port_dump[8192 + (8 * ctr) + ctr2])
            returnval['cpu_rx'][ctr * 8] = tmp
        return returnval

    def set_single_arp_entry(self, ip, mac):
        """
        Set a single MAC address entry in the ARP table.

        :param ip (string) : IP whose MAC we should set. E.g. '10.0.1.123'
        :param mac (int)   : MAC address to associate with this IP. Eg. 0x020304050607
        """
        arp_addr = self.memmap['ARP_CACHE']['offset']
        arp_addr += 8*int(ip.split('.')[-1])
        mac_pack = struct.pack('>Q', mac)
        self.parent.write(self.name, mac_pack, offset=arp_addr)

    def set_arp_table(self, macs):
        """Set the ARP table with a list of MAC addresses. The list, `macs`,
        is passed such that the zeroth element is the MAC address of the
        device with IP XXX.XXX.XXX.0, and element N is the MAC address of the
        device with IP XXX.XXX.XXX.N"""
        if self.memmap_compliant:
            arp_addr = OFFSET_ARP_CACHE
        else:
            arp_addr = 0x3000
        macs = list(macs)
        macs_pack = struct.pack('>%dQ' % (len(macs)), *macs)
        self.parent.write(self.name, macs_pack, offset=arp_addr)

# end<|MERGE_RESOLUTION|>--- conflicted
+++ resolved
@@ -1,14 +1,8 @@
 import logging
 import struct
-<<<<<<< HEAD
-
-from memory import Memory
-from network import Mac, IpAddress
-from gbe import Gbe
-=======
+
 import numpy as np
 from pkg_resources import resource_filename
->>>>>>> e76da151
 
 from .memory import Memory
 from .network import Mac, IpAddress
@@ -162,24 +156,6 @@
         """
         return self.snaps['rx'].read(timeout=10)['data']
 
-<<<<<<< HEAD
-    # def fabric_start(self):
-    #    """
-    #    Setup the interface by writing to the fabric directly, bypassing tap.
-    #    :param self:
-    #    :return:
-    #    """
-    #    if self.tap_running():
-    #        log_runtime_error(
-    #            LOGGER, 'TAP running on %s, stop tap before '
-    #                    'accessing fabric directly.' % self.name)
-    #    mac_location = 0x00
-    #    ip_location = 0x10
-    #    port_location = 0x22
-    #    self.parent.write(self.name, self.mac.packed(), mac_location)
-    #    self.parent.write(self.name, self.ip_address.packed(), ip_location)
-    #    # self.parent.write_int(self.name, self.port, offset = port_location)
-=======
     def _memmap_write(self, register, value):
         """ Write to memory map
         :param register: register to write to. Register must be in memmap.
@@ -299,7 +275,6 @@
 
         self.fabric_enable()
         self.fabric_soft_reset_toggle()
->>>>>>> e76da151
 
     def dhcp_start(self):
         """
@@ -687,35 +662,10 @@
         self.core_details = returnval
         return returnval
 
-<<<<<<< HEAD
-    def get_arp_details(self, port_dump=None):
-        """
-        Get ARP details from this interface.
-
-        :param port_dump: A list of raw bytes from interface memory.
-        :type port_dump: list
-        """
-        if self.memmap_compliant:
-            arp_addr = OFFSET_ARP_CACHE
-        else:
-            arp_addr = 0x3000
-
-        if port_dump is None:
-            port_dump = self.parent.read(self.name, 16384)
-            port_dump = list(struct.unpack('>16384B', port_dump))
-        returnval = []
-        for addr in range(256):
-            mac = []
-            for ctr in range(2, 8):
-                mac.append(port_dump[arp_addr + (addr * 8) + ctr])
-            returnval.append(mac)
-        return returnval
-=======
     def get_arp_details(self, N=256):
         """ Get ARP details from this interface. """
         arp_table = self._memmap_read_array('ARP_CACHE', ctype='Q')
         return list(map(Mac, arp_table[:N]))
->>>>>>> e76da151
 
     def get_cpu_details(self, port_dump=None):
         """
