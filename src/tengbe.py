--- conflicted
+++ resolved
@@ -1,17 +1,11 @@
 import logging
 import struct
-
-<<<<<<< HEAD
+import numpy as np
+from pkg_resources import resource_filename
+
 from .memory import Memory
 from .network import Mac, IpAddress
 from .gbe import Gbe
-=======
-from memory import Memory
-from network import Mac, IpAddress
-from gbe import Gbe
-import numpy as np
-from pkg_resources import resource_filename
->>>>>>> 8ff98a5b
 
 LOGGER = logging.getLogger(__name__)
 
