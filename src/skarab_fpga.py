import socket
import math
import select
import logging
import struct
import time
import os
import zlib
import skarab_definitions as sd

from casperfpga import CasperFpga
from utils import parse_fpg

__author__ = 'tyronevb'
__date__ = 'April 2016'

LOGGER = logging.getLogger(__name__)


class SkarabSendPacketError(ValueError):
    pass


class InvalidSkarabBitstream(ValueError):
    pass

class SkarabSdramError(RuntimeError):
    pass


class InvalidResponse(ValueError):
    pass


class ReadFailed(ValueError):
    pass


class ProgrammingError(ValueError):
    pass


class SkarabFpga(CasperFpga):
    # create dictionary of skarab_definitions module
    sd_dict = vars(sd)

    def __init__(self, host):
        """
        Initialized SKARAB FPGA object
        :param host: IP Address of the targeted SKARAB Board
        :return: none
        """
        super(SkarabFpga, self).__init__(host)

        self.skarab_ip_address = host

        # sequence number for control packets
        self.seq_num = 0

        # initialize UDP socket for ethernet control packets
        self.skarab_ctrl_sock = socket.socket(
            socket.AF_INET, socket.SOCK_DGRAM)
        # prevent socket from blocking
        self.skarab_ctrl_sock.setblocking(0)

        # create tuple for ethernet control packet address
        self.skarab_eth_ctrl_port = (
            self.skarab_ip_address, sd.ETHERNET_CONTROL_PORT_ADDRESS)

        # initialize UDP socket for fabric packets
        self.skarab_fpga_sock = socket.socket(socket.AF_INET, socket.SOCK_DGRAM)
        # self.skarab_fpga_sock.setsockopt(socket.SOL_SOCKET, socket.SO_SNDBUF, 1)
        self.skarab_ctrl_sock.setblocking(0)

        # create tuple for fabric packet address
        self.skarab_fpga_port = (
            self.skarab_ip_address, sd.ETHERNET_FABRIC_PORT_ADDRESS)

        # flag for keeping track of SDRAM state
        self.__sdram_programmed = False

        # dict for programming/uploading info
        self.prog_info = {'last_uploaded': '', 'last_programmed': ''}

        # dict for sensor data, empty at initialization
        self.sensor_data = {}

        # check if connected to host
        if self.is_connected():
            LOGGER.info(
                '%s: port(%s) created%s.' % (
                    self.skarab_ip_address, sd.ETHERNET_CONTROL_PORT_ADDRESS,
                    ' & connected'))
        else:
            LOGGER.info(
                'Error connecting to %s: port%s' % (
                    self.skarab_ip_address, sd.ETHERNET_CONTROL_PORT_ADDRESS))

    def is_connected(self, retries=3):
        """
        'ping' the board to see if it is connected and running.
        Tries to read a register
        :return: True or False
        """
        data = self.read_board_reg(sd.C_RD_VERSION_ADDR, retries=retries)
        return True if data else False

    def loopbacktest(self, iface):
        """
        Run the loopback test.
        :param iface:
        :return:
        """
        request = sd.DebugLoopbackTestReq(self.seq_num, iface, 0x77)
        resp = self.send_packet(
            payload=request.create_payload(),
            response_type='DebugLoopbackTestResp',
            expect_response=True,
            command_id=sd.DEBUG_LOOPBACK_TEST,
            number_of_words=11, pad_words=5,
            timeout=sd.CONTROL_RESPONSE_TIMEOUT, retries=1)
        raise RuntimeError('Not yet tested')

    def fortygbedeets(self):
        from tengbe import IpAddress, Mac
        gbebase = 0x50000
        gbedata = []
        for ctr in range(0, 0x40, 4):
            gbedata.append(self.read_wishbone(gbebase + ctr))
        gbebytes = []
        for d in gbedata:
            gbebytes.append((d >> 24) & 0xff)
            gbebytes.append((d >> 16) & 0xff)
            gbebytes.append((d >> 8) & 0xff)
            gbebytes.append((d >> 0) & 0xff)
        port_dump = gbebytes
        returnval = {'ip_prefix': '%i.%i.%i.' % (
            port_dump[0x10], port_dump[0x11], port_dump[0x12])
        }
        returnval['ip'] = IpAddress('%i.%i.%i.%i' % (
            port_dump[0x10], port_dump[0x11], port_dump[0x12], port_dump[0x13]))
        returnval['mac'] = Mac('%i:%i:%i:%i:%i:%i' % (
            port_dump[0x02], port_dump[0x03],
            port_dump[0x04], port_dump[0x05],
            port_dump[0x06], port_dump[0x07]))
        returnval['gateway_ip'] = IpAddress('%i.%i.%i.%i' % (
            port_dump[0x0c], port_dump[0x0d], port_dump[0x0e], port_dump[0x0f]))
        returnval['fabric_port'] = ((port_dump[0x22] << 8) + (port_dump[0x23]))
        returnval['fabric_en'] = bool(port_dump[0x21] & 1)
        returnval['xaui_lane_sync'] = [
            bool(port_dump[0x27] & 4), bool(port_dump[0x27] & 8),
            bool(port_dump[0x27] & 16), bool(port_dump[0x27] & 32)]
        returnval['xaui_status'] = [
            port_dump[0x24], port_dump[0x25], port_dump[0x26], port_dump[0x27]]
        returnval['xaui_chan_bond'] = bool(port_dump[0x27] & 64)
        returnval['xaui_phy'] = {}
        returnval['xaui_phy']['rx_eq_mix'] = port_dump[0x28]
        returnval['xaui_phy']['rx_eq_pol'] = port_dump[0x29]
        returnval['xaui_phy']['tx_preemph'] = port_dump[0x2a]
        returnval['xaui_phy']['tx_swing'] = port_dump[0x2b]
        returnval['multicast'] = {}
        returnval['multicast']['base_ip'] = IpAddress(
            '%i.%i.%i.%i' % (port_dump[0x30], port_dump[0x31],
                             port_dump[0x32], port_dump[0x33]))
        returnval['multicast']['ip_mask'] = IpAddress(
            '%i.%i.%i.%i' % (port_dump[0x34], port_dump[0x35],
                             port_dump[0x36], port_dump[0x37]))
        returnval['multicast']['subnet_mask'] = IpAddress(
            '%i.%i.%i.%i' % (port_dump[0x38], port_dump[0x39],
                             port_dump[0x3a], port_dump[0x3b]))
        possible_addresses = [int(returnval['multicast']['base_ip'])]
        mask_int = int(returnval['multicast']['ip_mask'])
        for ctr in range(32):
            mask_bit = (mask_int >> ctr) & 1
            if not mask_bit:
                new_ips = []
                for ip in possible_addresses:
                    new_ips.append(ip & (~(1 << ctr)))
                    new_ips.append(new_ips[-1] | (1 << ctr))
                possible_addresses.extend(new_ips)
        returnval['multicast']['rx_ips'] = []
        tmp = list(set(possible_addresses))
        for ip in tmp:
            returnval['multicast']['rx_ips'].append(IpAddress(ip))
        return returnval

    def multicast_receive(self, ip_str, group_size):
        """
        Send a request to KATCP to have this tap instance send a multicast
        group join request.
        :param ip_str: A dotted decimal string representation of the base
        mcast IP address.
        :param group_size: An integer for how many mcast addresses from
        base to respond to.
        :return:
        """
        import tengbe
        ip = tengbe.IpAddress('239.2.0.64')
        ip_high = int(ip) >> 16
        ip_low = int(ip) & 65535

        mask = tengbe.IpAddress('255.255.255.255')
        mask_high = int(mask) >> 16
        mask_low = int(mask) & 65535

        request = sd.ConfigureMulticastReq(
            self.seq_num, 1, ip_high, ip_low, mask_high, mask_low)

        resp = self.send_packet(payload=request.create_payload(),
                                response_type='ConfigureMulticastResp',
                                expect_response=True,
                                command_id=sd.MULTICAST_REQUEST,
                                number_of_words=11, pad_words=4)

        resp_ip = tengbe.IpAddress(
            resp.fabric_multicast_ip_address_high << 16 |
            resp.fabric_multicast_ip_address_low)

        resp_mask = tengbe.IpAddress(
            resp.fabric_multicast_ip_address_mask_high << 16 |
            resp.fabric_multicast_ip_address_mask_low)

        LOGGER.info('Multicast Configured')
        LOGGER.info('Multicast address: {}'.format(resp_ip.ip_str))
        LOGGER.info('Multicast mask: {}'.format(resp_mask.ip_str))

        raise NotImplementedError

    def read(self, device_name, size, offset=0):
        """
        Return size_bytes of binary data with carriage-return escape-sequenced.
        :param device_name: name of memory device from which to read
        :param size: how many bytes to read
        :param offset: start at this offset, offset in bytes
        :return: binary data string
        """
        # map device name to address, if can't find, bail
        if device_name in self.memory_devices.keys():
            addr = self.memory_devices[device_name].address
        else:
            LOGGER.error('Unknown device name')
            raise KeyError

        # can only read 32-bits (4 bytes) at a time
        # work out how many reads we require
        num_reads = int(math.ceil(size / 4.0))

        # string to store binary data read
        data = ''

        # address to read is starting address plus offset
        addr += offset
        for readctr in range(num_reads):

            addr_high, addr_low = self.data_split_and_pack(addr)

            # # create payload packet structure for read request
            # request = sd.ReadWishboneReq_refactor(
            #     self.seq_num, addr_high, addr_low)
            #
            # # send read request
            # resp = self.send_packet_refactor(
            #     request, number_of_words=11, pad_words=5)

            # create payload packet structure for read request
            request = sd.ReadWishboneReq(self.seq_num, addr_high, addr_low)
            resp = self.send_packet(payload=request.create_payload(),
                                    response_type='ReadWishboneResp',
                                    expect_response=True,
                                    command_id=sd.READ_WISHBONE,
                                    number_of_words=11, pad_words=5)

            # merge high and low binary data for the current read
            new_read = struct.pack('!H', resp.read_data_high) + \
                struct.pack('!H', resp.read_data_low)

            # append current read to read data
            data += new_read

            # increment addr by 4 to read the next 4 bytes (next 32-bit reg)
            addr += 4

        # return the number of bytes requested
        return data[offset: offset + size]

    def read_byte_level(self, device_name, size, offset=0):
        """
        Byte_level read. Sorts out reads overlapping registers, and
        reading specific bytes.
        Return size_bytes of binary data with carriage-return escape-sequenced.
        :param device_name: name of memory device from which to read
        :param size: how many bytes to read
        :param offset: start at this offset
        :return: binary data string
        """
        # can only read 32-bits (4 bytes) at a time
        # work out how many reads we require, each read req reads a 32-bit reg
        # need to determine how many registers need to be read
        num_reads = int(math.ceil((offset + size) / 4.0))

        # string to store binary data read
        data = ''

        # address to read is starting address plus offset
        addr = device_name + offset
        for readctr in range(num_reads):
            # get correct address and pack into binary format
            # TODO: sort out memory mapping of device_name
            addr_high, addr_low = self.data_split_and_pack(addr)

            # create payload packet structure for read request
            request = sd.ReadWishboneReq(self.seq_num, addr_high, addr_low)
            resp = self.send_packet(payload=request.create_payload(),
                                    response_type='ReadWishboneResp',
                                    expect_response=True,
                                    command_id=sd.READ_WISHBONE,
                                    number_of_words=11, pad_words=5)

            # merge high and low binary data for the current read
            new_read = struct.pack('!H', resp.read_data_high) + \
                struct.pack('!H', resp.read_data_low)

            # append current read to read data
            data += new_read

            # increment addr by 4 to read the next 4 bytes (next 32-bit reg)
            addr += 4

        # return the number of bytes requested
        return data[offset:offset + size]

    def blindwrite(self, device_name, data, offset=0):
        """
        Unchecked data write.
        :param device_name: the memory device to which to write
        :param data: the byte string to write
        :param offset: the offset, in bytes, at which to write
        :return: <nothing>
        """
        # map device name to address, if can't find, bail
        if device_name in self.memory_devices.keys():
            addr = self.memory_devices[device_name].address
        else:
            LOGGER.error('Unknown device name')
            raise KeyError

        assert (type(data) == str), 'Must supply binary packed string data'
        assert (len(data) % 4 == 0), 'Must write 32-bit-bounded words'
        assert (offset % 4 == 0), 'Must write 32-bit-bounded words'

        # split the data into two 16-bit words
        data_high = data[:2]
        data_low = data[2:]

        addr += offset
        addr_high, addr_low = self.data_split_and_pack(addr)

        # create payload packet structure for write request
        request = sd.WriteWishboneReq(self.seq_num, addr_high,
                                      addr_low, data_high, data_low)
        self.send_packet(payload=request.create_payload(),
                         response_type='WriteWishboneResp',
                         expect_response=True,
                         command_id=sd.WRITE_WISHBONE,
                         number_of_words=11, pad_words=5)

    def deprogram(self):
        """
        Deprogram the FPGA.
        This actually reboots & boots from the Golden Image
        :return: nothing
        """

        # trigger reboot of FPGA
        self.reboot_fpga()

        # call the parent method to reset device info
        super(SkarabFpga, self).deprogram()
        LOGGER.info('%s: deprogrammed okay' % self.host)

    def is_running(self):
        """
        Is the FPGA programmed and running?
        :return: True or False
        """
        raise NotImplementedError

    def listdev(self):
        """
        Get a list of the memory bus items in this design.
        :return: a list of memory devices
        """
        return self.memory_devices.keys()

    def upload_to_flash(self, filename):
        """
        Upload an FPG file to flash memory.
        This is used to perform in-field upgrades of the SKARAB
        :param filename: the file to upload
        :return:
        """
        raise NotImplementedError

    def program_from_flash(self):
        """
        Program the FPGA from flash memory.
        This is achieved with a reboot of the board.
        The SKARAB boots from flash on start up.
        :return:
        """

        # trigger a reboot to boot from flash
        self.reboot_fpga()

    def boot_from_sdram(self):
        """
        Triggers a reboot of the Virtex7 FPGA and boot from SDRAM.
        :return:
        """
        # check if sdram was programmed prior
        if self.__sdram_programmed:
            # trigger reboot
            if self.complete_sdram_configuration():
                LOGGER.info('Booting from SDRAM.')
                # clear sdram programmed flag
                self.__sdram_programmed = False
                # if fpg file used, get design information
                if self.prog_info['last_uploaded'].split('.')[1] == 'fpg':
                    super(SkarabFpga, self).get_system_information(
                        filename=self.prog_info['last_uploaded'])
                    self.__create_memory_map()
                else:
                    # if not fpg file, then
                    self._CasperFpga__reset_device_info()
                # update programming info
                self.prog_info['last_programmed'] = \
                    self.prog_info['last_uploaded']
                self.prog_info['last_uploaded'] = ''
                return
            errmsg = 'Error triggering reboot'
            LOGGER.error(errmsg)
            raise SkarabSdramError(errmsg)
        errmsg = 'SDRAM Not Programmed!'
        LOGGER.error(errmsg)
        raise SkarabSdramError(errmsg)

    def upload_to_ram(self, filename, verify=False, check_pkt_count=False):
        """
        Opens a bitfile from which to program FPGA. Reads bitfile
        in chunks of 4096 16-bit words.

        Pads last packet to a 4096 word boundary.
        Sends chunks of bitfile to fpga via sdram_program method
        :param filename: file to upload
        :param verify: flag to enable verification of uploaded bitstream (slow)
<<<<<<< HEAD
        :return:
=======
        :param check_pkt_count: flag to enable checking of number of packets
        programmed into the SDRAM. DOES NOT WORK WHEN PROGRAMMING VIA 40GbE
        :return: True if successful, else Nothing
>>>>>>> fe3f1934
        """

        # flag to enable/disable padding of data send over udp pkt
        padding = True

        # get file extension
        file_extension = os.path.splitext(filename)[1]

        # check file extension to see what we're dealing with
        if file_extension == '.fpg':
            # get bin file from fpg file
            LOGGER.info('Extracting bitstream from fpg file.')
            image_to_program = self.extract_bitstream(filename)
            if not self.check_bitstream(image_to_program):
                errmsg = 'Incompatible fpg file. Cannot program SKARAB.'
                LOGGER.error(errmsg)
                raise InvalidSkarabBitstream(errmsg)
            else:
                LOGGER.info('Valid bitstream detected')
        elif file_extension == '.hex':
            LOGGER.warning(
                'Hex file detected. Attempting to convert to '
                'required bin file.')
            image_to_program = self.convert_hex_to_bin(filename)
            if not self.check_bitstream(image_to_program):
                errmsg = 'Incompatible hex file. Cannot program SKARAB.'
                LOGGER.error(errmsg)
                raise InvalidSkarabBitstream(errmsg)
            else:
                LOGGER.info('Valid bitstream detected')
        elif file_extension == '.bit':
            LOGGER.warning(
                'Bit file detected. Attempting to convert to required '
                'bin file.')
            image_to_program = self.convert_bit_to_bin(filename)
            if not self.check_bitstream(image_to_program):
                errmsg = 'Incompatible bit file. Cannot program SKARAB.'
                LOGGER.error(errmsg)
                raise InvalidSkarabBitstream(errmsg)
            else:
                LOGGER.info('Valid bitstream detected')
        elif file_extension == '.bin':
            image_to_program = open(filename, 'rb').read()
            if not self.check_bitstream(image_to_program):
                LOGGER.warning(
                    'Incompatible bin file. Attemping to convert.')
                image_to_program = self.reorder_bytes_in_bin_file(
                    image_to_program)
                if not self.check_bitstream(image_to_program):
                    errmsg = 'Incompatible bin file. Cannot program SKARAB.'
                    LOGGER.error(errmsg)
                    raise InvalidSkarabBitstream(errmsg)
                else:
                    LOGGER.info('Valid bitstream detected')
            else:
                LOGGER.info('Valid bitstream detected ')
        else:
            raise TypeError('Invalid file type. '
                            'Only use .fpg, .bit, .hex or .bin files')

        # at this point the bitstream is in memory

        # prepare SDRAM for programming
        if not self.prepare_sdram_ram_for_programming():
            errmsg = 'SDRAM PREPARATION FAILED. Aborting programming.'
            LOGGER.error(errmsg)
            raise RuntimeError(errmsg)

        image_size = len(image_to_program)

        # split image into chunks of 4096 words
        image_chunks = [
            image_to_program[ctr:ctr+8192] for ctr in range(0, image_size, 8192)
        ]

        # counter for num packets sent
        sent_pkt_counter = 0

        # check if the bin file requires padding
        if image_size % 8192 == 0:
            # no padding required
            padding = False

        # loop over chunks of 4096 words
        for chunkctr in range(image_size / 8192):

            if chunkctr == 0:
                # flag first packet
                first_packet_in_image = 1
                last_packet_in_image = 0
            elif chunkctr == (image_size / 8192 - 1) and not padding:
                # flag last packet
                last_packet_in_image = 1
                first_packet_in_image = 0
            else:
                # clear first/last packet flags for other packets
                first_packet_in_image = 0
                last_packet_in_image = 0

            # select a 4096 chunk of words from bin file
            image_chunk = image_chunks[chunkctr]
            # upload chunk of bin file to sdram
            try:
                self.sdram_program(first_packet_in_image,
                                   last_packet_in_image, image_chunk)
                time.sleep(0.010)
                # print 'tick %i' % sent_pkt_counter
                sent_pkt_counter += 1
            except Exception as exc:
                LOGGER.error('Uploading to SDRAM Failed')
                raise exc

        # if the bin file provided requires padding to 4096 word boundary
        if padding:
            # get last packet
            image_chunk = image_chunks[-1]
            first_packet_in_image = 0
            last_packet_in_image = 1  # flag last packet in stream
            # pad last packet to 4096 word boundary with 0xFFFF
            image_chunk += '\xff' * (8192 - len(image_chunk))
            try:
                self.sdram_program(first_packet_in_image,
                                   last_packet_in_image, image_chunk)
                sent_pkt_counter += 1
            except Exception as exc:
                LOGGER.error('Uploading to SDRAM Failed')
                raise exc


        # calculate checksum
        checksum = self.calculate_checksum_using_bitstream(image_to_program)
        LOGGER.debug("Calculated bitsteam checksum: %s" % checksum)

        # read spartan checksum
        spartan_checksum = self.get_spartan_checksum()
        LOGGER.debug("Spartan bitstream checksum: %s" % spartan_checksum)


        if spartan_checksum != checksum:
            # checksum mismatch, so we clear sdram
            self.clear_sdram()
            # and raise an exception
            LOGGER.error("Checksum mismatch! Will not attempt to boot from "
                         "SDRAM. Try re-uploading bitstream")
            raise InvalidSkarabBitstream("Checksum mismatch")

        LOGGER.info("Checksum match. Bitstream uploaded successfully.")

        # check number of frames that have been programmed into the SDRAM

        packet_counts = self.check_programming_packet_count()

        LOGGER.debug(packet_counts)
        LOGGER.debug('Host sent pkt count: {}'.format(sent_pkt_counter))

        # complete writing
        # check if all bytes in bin file uploaded successfully before trigger
        if sent_pkt_counter == (image_size / 8192) \
                or sent_pkt_counter == (image_size / 8192 + 1):

            # check if the number of packets sent equals the number of packets
            # programmed into the SDRAM
            if check_pkt_count:
                if sent_pkt_counter != packet_counts['Ethernet Frames']:
                    # not all bitstream packets programmed into SDRAM
                    self.clear_sdram()
                    raise ProgrammingError("Error programming bitstream into "
                                           "SDRAM")

                LOGGER.info('Bitream successfully programmed into SDRAM')

            # set finished writing to SDRAM
            finished_writing = self.sdram_reconfigure(
                sd.SDRAM_PROGRAM_MODE, False, True, False, False, False, False,
                False, False, False, 0x0, 0x0)

            # if verification is enabled
            if verify:
                sdram_verified = self.verify_sdram_contents(image_to_program)

                if not sdram_verified:
                    errmsg = 'SDRAM verification failed! Clearing SDRAM'
                    LOGGER.error(errmsg)
                    self.clear_sdram()
                    raise SkarabSdramError(errmsg)
                else:
                    LOGGER.info('SDRAM verification passed!')

            if finished_writing:
                # set sdram programmed flag
                self.__sdram_programmed = True

                # set last uploaded parameter of programming info
                self.prog_info['last_uploaded'] = filename
                return
            else:
                errmsg = 'Error completing write transaction.'
                LOGGER.error(errmsg)
                raise SkarabSdramError(errmsg)
        errmsg = 'Error uploading FPGA image to SDRAM'
        LOGGER.error(errmsg)
        raise SkarabSdramError(errmsg)

    def upload_to_ram_and_program(self, filename, port=-1, timeout=60,
                                  wait_complete=True):
        """
        Uploads an FPGA image to the SDRAM, and triggers a reboot to boot
        from the new image.
        :param filename: fpga image to upload (currently supports bin, bit
        :param port
        :param timeout
        :param wait_complete
        and hex files)
        :return: True, if success
        """
        # put the interface into programming mode
        self.config_prog_mux(user_data=0)

        self.upload_to_ram(filename)
        self.boot_from_sdram()

        # wait for board to come back up
        # this can be reduced when the 40gbe switch issue is resolved
        timeout = timeout + time.time()
        while timeout > time.time():
            # TODO - look at this logic. Should not have a timeout and the retries in the is_connected - duplication
            # setting the retries to 20 allows about 60s for the 40gbe switch
            # to come back. It also prevents errors being logged when there
            # is no response.
            if self.is_connected(retries=20):
                # configure the mux back to user_date mode
                self.config_prog_mux(user_data=1)
                [golden_image, multiboot, firmware_version] = \
                    self.get_firmware_version()
                if golden_image == 0 and multiboot == 0:
                    LOGGER.info(
                        'SKARAB back up, in %s seconds with firmware version '
                        '%s' % (str(60-(timeout-time.time())),
                                str(firmware_version)))
                    return True
                elif golden_image == 1 and multiboot == 0:
                    LOGGER.error(
                        'SKARAB back up, but fell back to golden image with '
                        'firmware version %s' % str(firmware_version))
                    return False
                elif golden_image == 0 and multiboot == 1:
                    LOGGER.error(
                        'SKARAB back up, but fell back to multiboot image with '
                        'firmware version %s' % str(firmware_version))
                    return False
                else:
                    LOGGER.error(
                        'SKARAB back up, but unknown image with firmware '
                        'version number %s' % str(firmware_version))
                    return False
        LOGGER.error('SKARAB has not come back')
        return False

    def config_prog_mux(self, user_data=1):
        """
        Sets the bits in the register that controls which interface is used
        to program the SDRAM. It also sets the mux for the data and programming
        interface.
        :param user_data: bool, 0 = config_mode, 1 = simulink data
        :return:
        """
        # the bit that tells us if the 40gbe link is up
        reg = format(
            int(self.read_wishbone(sd.C_RD_ETH_IF_LINK_UP_ADDR)), '#032b'
        )
        forty_gbe_link = int(reg[30])
        # the bit that tells us if the 1gbe link is up
        # reg = format(int(self.read_wishbone(0x4)), '#032b')
        # one_gbe_link = int(reg[27])
        # 40gbe link up
        if forty_gbe_link == 1:
            LOGGER.info(
                'The 40GbE link is up so using 40GbE to program the SKARAB')
            self.write_wishbone(0x18, user_data*2**1)
        # 40gbe link down so fall back to 1gbe
        else:
            LOGGER.info(
                'The 40GbE link is down so using 1GbE to program the SKARAB')
            self.write_wishbone(0x18, 4 + user_data*2**1)

    def clear_sdram(self):
        """
        Clears the last uploaded image from the SDRAM.
        Clears sdram programmed flag.
        :return: Nothing
        """
        # clear sdram
        self.sdram_reconfigure(sd.SDRAM_PROGRAM_MODE, True, False, False, False,
                               False, True, False, False, False, 0x0, 0x0)

        # clear sdram programmed flag
        self.__sdram_programmed = False

        # clear prog_info for last uploaded
        self.prog_info['last_uploaded'] = ''

    def verify_sdram_contents(self, filename):
        """
        Verifies the data programmed to the SDRAM by reading this back
        and comparing it to the bitstream used to program the SDRAM.

        Verification of the bitstream programmed to SDRAM can take
        extremely long and should only be used for debugging.
        :param filename: bitstream used to program SDRAM (binfile)
        :return: True if successful
        """

        # open binfile
        f = open(filename, 'rb')

        # read contents of file
        file_contents = f.read()
        f.close()

        # prep SDRAM for reading
        self.sdram_reconfigure(sd.SDRAM_READ_MODE, False, False, False, False,
                               True, False, True, False, False, 0x0, 0x0)

        # sdram read returns 32-bits (4 bytes)
        # so we compare 4 bytes each time

        for wordctr in range(len(file_contents) / 4):
            # get 4 bytes
            words_from_file = file_contents[:4]

            # remove the 4 bytes already read
            file_contents = file_contents[4:]

            # read from sdram
            sdram_data = self.sdram_reconfigure(
                sd.SDRAM_READ_MODE, False, False, False, False, False,
                False, True, True, False, 0x0, 0x0)

            # if mismatch, stop check and return False
            if words_from_file != sdram_data:
                return False
            else:
                continue

        # reset the sdram read address
        self.sdram_reconfigure(sd.SDRAM_READ_MODE, False, False, False, False,
                               True, False, True, False, False, 0x0, 0x0)

        # exit read mode and put sdram back into program mode
        self.sdram_reconfigure(sd.SDRAM_PROGRAM_MODE, False, False, False,
                               False, False, False, False, False, False,
                               0x0, 0x0)

        # entire binfile verified
        return True

    @staticmethod
    def data_split_and_pack(data):
        """
        Splits 32-bit data into 2 16-bit words:
            - dataHigh: most significant 2 bytes of data
            - dataLow: least significant 2 bytes of data

        Also packs the data into a binary string for network transmission
        :param data: 32 bit data to be split
        :return: dataHigh, dataLow (packed into binary data string)
        """
        packer = struct.Struct('!I')
        packed_data = packer.pack(data)

        data_high = packed_data[:2]
        data_low = packed_data[-2:]

        return data_high, data_low

    @staticmethod
    def data_unpack_and_merge(data_high, data_low):
        """
        Given 2 16-bit words (dataHigh, dataLow), merges the
        data into a 32-bit word
        :param data_high: most significant 2 bytes of data
        :param data_low: least significant 2 bytes of data
        :return: unpacked 32-bit data (as a native Python type)
        """
        # pack the two words to facilitate easy merging
        packer = struct.Struct('!H')
        data_high = packer.pack(data_high)
        data_low = packer.pack(data_low)

        # merge the data (as a packed string of bytes)
        data = data_high + data_low

        # unpacker for the 32-bit string of bytes
        unpacker = struct.Struct('!I')
        return unpacker.unpack(data)[0]

    @staticmethod
    def unpack_payload(response_payload, response_type, number_of_words,
                       pad_words):
        """
        Unpacks the data received from the SKARAB in the response packet.

        :param response_payload: payload in received response packed
        :param response_type: type of response (from skarab_definitions)
        :param number_of_words: number of 16-bit words in the response payload
        :param pad_words: number of padding bytes expected in response payload
        :return: response object with populated data fields
        """
        unpacker = struct.Struct('!' + str(number_of_words) + 'H')
        unpacked_data = list(unpacker.unpack(response_payload))

        if pad_words:
            # isolate padding bytes as a tuple
            padding = unpacked_data[-pad_words:]
            unpacked_data = unpacked_data[:-pad_words]
            unpacked_data.append(padding)

        # handler for specific responses
        # TODO: merge the I2C handlers below after testing
        if response_type == 'ReadI2CResp':
            read_bytes = unpacked_data[5:37]
            unpacked_data[5:37] = [read_bytes]

        if response_type == 'PMBusReadI2CBytesResp':
            read_bytes = unpacked_data[5:37]
            unpacked_data[5:37] = [read_bytes]

        if response_type == 'WriteI2CResp':
            write_bytes = unpacked_data[5:37]
            unpacked_data[5:37] = [write_bytes]

        if response_type == 'GetSensorDataResp':
            read_bytes = unpacked_data[2:93]
            unpacked_data[2:93] = [read_bytes]

        if response_type == 'ReadSpiPageResp':
            read_bytes = unpacked_data[5:269]
            unpacked_data[5:269] = [read_bytes]

        # return response from skarab
        return SkarabFpga.sd_dict[response_type](*unpacked_data)

    def increment_seq(self):
        """
        The ONLY place seq_num should be incremented
        :return:
        """
        self.seq_num = 0 if self.seq_num >= 0xffff else self.seq_num + 1

    def send_packet(self, payload, response_type,
                    expect_response, command_id, number_of_words,
                    pad_words,
                    timeout=sd.CONTROL_RESPONSE_TIMEOUT,
                    retries=3,
                    skarab_socket=None, port=None):
        """
        Send payload via UDP packet to SKARAB
        Sends request packets then waits for response packet if expected
        Retransmits request packet (up to 3 times) if response not received

        :param skarab_socket: socket object to be used
        :param port:
        :param payload: the data to send to SKARAB
        :param response_type: type of response expected
        :param expect_response: is a response expected?
        :param command_id: command_id of the request packet
        :param number_of_words: total number of 16-bit words expected in response
        :param pad_words: number of padding words (16-bit) expected in response
        :param timeout
        :param retries
        :return: response expected: returns response object or 'None' if no
        response received. else returns 'ok'
        """
        # TODO - refactor the requests/responses into one
        # TODO - if the packet payloads are being formed here, we don't need to pass the sequence number to every Command. Rather the command that makes the payload should take the sequence number.

        # default to the control socket and port
        skarab_socket = skarab_socket or self.skarab_ctrl_sock
        port = port or self.skarab_eth_ctrl_port
        retransmit_count = 0
        while retransmit_count < retries:
            LOGGER.debug('Retransmit attempts: {}'.format(retransmit_count))
            try:
                # send the payload packet
                skarab_socket.sendto(payload, port)
                if not expect_response:
                    LOGGER.debug('No response expected, returning')
                    self.increment_seq()
                    return None
                LOGGER.debug('Waiting for response.')
                # wait for response until timeout
                data_ready = select.select([skarab_socket], [], [],
                                           sd.CONTROL_RESPONSE_TIMEOUT)
                # if we got a response, process it
                if data_ready[0]:
                    data = skarab_socket.recvfrom(4096)
                    response_payload, address = data
                    LOGGER.debug('Response = %s' % repr(response_payload))
                    LOGGER.debug('Response length = %d' % len(response_payload))
                    response_payload = self.unpack_payload(
                        response_payload, response_type,
                        number_of_words, pad_words)
                    if response_payload.header.command_type != (command_id+1):
                        errmsg = 'Incorrect command ID in response. ' \
                                 'Expected({}) got({})'.format(
                                    command_id+1,
                                    response_payload.header.command_type)
                        LOGGER.error(errmsg)
                        raise SkarabSendPacketError(errmsg)
                    if response_payload.header.seq_num != self.seq_num:
                        errmsg = 'Incorrect sequence number in response. ' \
                                 'Expected ({}), got({})'.format(
                                    self.seq_num,
                                    response_payload.header.seq_num)
                        LOGGER.error(errmsg)
                        raise SkarabSendPacketError(errmsg)
                    LOGGER.debug('Response packet received')
                    self.increment_seq()
                    return response_payload
                else:
                    # no data received, retransmit
                    LOGGER.debug('No packet received: will retransmit')
            except KeyboardInterrupt:
                LOGGER.warning('Keyboard interrupt, clearing buffer.')
                time.sleep(3)  # wait to receive incoming responses
                # clear the receive buffer
                if self.clear_recv_buffer(skarab_socket):
                    LOGGER.info('Cleared recv buffer.')
                raise KeyboardInterrupt
            retransmit_count += 1
        errmsg = 'Socket timeout. Response packet not received.'
        LOGGER.error(errmsg)
        raise SkarabSendPacketError(errmsg)

    def clear_recv_buffer(self, skarab_socket):
        """
        Clears the recv buffer to discard unhandled responses from the SKARAB
        :param skarab_socket: socket object to be used
        :return: True when buffer empty
        """
        # check if there is data ready to be handled
        while select.select([skarab_socket], [], [], 0)[0]:
            # read away the data in the recv buffer
            _ = skarab_socket.recvfrom(4096)
            # increment sequence number to re-synchronize request/response msgs
            self.increment_seq()
        return True

    # low level access functions

    def reboot_fpga(self):
        """
        Reboots the FPGA, booting from the NOR FLASH.
        :return: Nothing
        """
        # trigger a reboot of the FPGA
        _ = self.sdram_reconfigure(sd.SDRAM_PROGRAM_MODE, False, False, False,
                                   True, False, False, False, False, False,
                                   0x0, 0x0)
        # reset sequence numbers
        self.seq_num = 0
        # reset the sdram programmed flag
        self.__sdram_programmed = False
        # clear prog_info
        self.prog_info['last_programmed'] = ''
        self.prog_info['last_uploaded'] = ''

    def reset_fpga(self):
        """
        Reset the FPGA firmware. Resets the clks, registers, etc of the design
        :return: 'ok'
        """
        output = self.write_board_reg(sd.C_WR_BRD_CTL_STAT_0_ADDR,
                                      sd.ROACH3_FPGA_RESET, False)

        # reset seq num?
        # self.seq_num = 0

        # sleep to allow DHCP configuration
        time.sleep(1)

        return output

    def shutdown_skarab(self):
        """
        Shuts the SKARAB board down
        :return: 'ok'
        """
        # should this function close the sockets and then attempt to reopen 
        # once board is powered on? shut down requires two writes
        LOGGER.info('Shutting board down.')

        self.write_board_reg(sd.C_WR_BRD_CTL_STAT_0_ADDR,
                             sd.ROACH3_SHUTDOWN, False)

        output = self.write_board_reg(sd.C_WR_BRD_CTL_STAT_1_ADDR,
                                      sd.ROACH3_SHUTDOWN, False)

        # reset sequence number
        self.seq_num = 0

        return output

    def write_board_reg(self, reg_address, data, expect_response=True):
        """
        Write to a board register

        :param reg_address: address of register to write to
        :param data: data to write
        :param expect_response: does this write command require a response? 
        (only false for reset and shutdown commands)
        :return: response object - object created from the response payload 
        (attributes = payload components)
        """
        # create payload packet structure with data
        request = sd.WriteRegReq(self.seq_num, sd.BOARD_REG,
                                 reg_address, *self.data_split_and_pack(data))
        # send payload via UDP pkt and return response object (if no response
        # expected should return ok)
        response = self.send_packet(request.create_payload(), 'WriteRegResp',
                                    expect_response, sd.WRITE_REG, 11, 5)
        return response

    def read_board_reg(self, reg_address, retries=3):
        """
        Read from a specified board register
        :param reg_address: address of register to read
        :param retries:
        :return: data read from register
        """
        request = sd.ReadRegReq(self.seq_num, sd.BOARD_REG, reg_address)
        read_reg_resp = self.send_packet(
            request.create_payload(), 'ReadRegResp', True, sd.READ_REG,
            11, 5, retries=retries)
        if read_reg_resp is None:
            raise ValueError('Got None reading board register '
                             '0x%010x' % reg_address)
        return self.data_unpack_and_merge(read_reg_resp.reg_data_high,
                                          read_reg_resp.reg_data_low)

    def write_dsp_reg(self, reg_address, data, expect_response=True):
        """
        Write to a dsp register
        :param reg_address: address of register to write to
        :param data: data to write
        :param expect_response: does this write command require a response?
        :return: response object - object created from the response payload
        """
        # create payload packet structure with data
        request = sd.WriteRegReq(self.seq_num, sd.DSP_REG,
                                 reg_address, *self.data_split_and_pack(data))
        # send payload via UDP pkt and return response object
        # (if no response expected should return ok)
        return self.send_packet(
            request.create_payload(),
            'WriteRegResp', expect_response, sd.WRITE_REG, 11, 5)

    def read_dsp_reg(self, reg_address):
        """
        Read from a specified dsp register
        :param reg_address: address of register to read
        :return: data read from register
        """
        request = sd.ReadRegReq(self.seq_num, sd.DSP_REG, reg_address)
        read_reg_resp = self.send_packet(
            request.create_payload(), 'ReadRegResp', True, sd.READ_REG, 11, 5)
        if read_reg_resp:
            return self.data_unpack_and_merge(
                read_reg_resp.reg_data_high, read_reg_resp.reg_data_low)
        return 0

    def get_embedded_software_ver(self):
        """
        Read the version of the microcontroller embedded software
        :return: embedded software version
        """
        request = sd.GetEmbeddedSoftwareVersionReq(self.seq_num)
        get_embedded_ver_resp = self.send_packet(
            request.create_payload(),
            'GetEmbeddedSoftwareVersionResp', True,
            sd.GET_EMBEDDED_SOFTWARE_VERS, 11, 5)
        if get_embedded_ver_resp:
            major = get_embedded_ver_resp.version_major & 0x3F
            minor = get_embedded_ver_resp.version_minor
            golden_image = get_embedded_ver_resp.version_major >> 15
            multiboot = get_embedded_ver_resp.version_major >> 14 & 0x1
            return golden_image, multiboot, '{}.{}'.format(major, minor)
        return False

    def write_wishbone(self, wb_address, data):
        """
        Used to perform low level wishbone write to a wishbone slave. Gives
        low level direct access to wishbone bus.
        :param wb_address: address of the wishbone slave to write to
        :param data: data to write
        :return: response object
        """
        # split data into two 16-bit words (also packs for network transmission)
        data_split = list(self.data_split_and_pack(data))

        # split address into two 16-bit segments: high, low
        # (also packs for network transmission)
        address_split = list(self.data_split_and_pack(wb_address))

        # create one tuple containing data and address
        address_and_data = address_split
        address_and_data.extend(data_split)
        request = sd.WriteWishboneReq(self.seq_num, *address_and_data)
        return self.send_packet(request.create_payload(), 'WriteWishboneResp',
                                True, sd.WRITE_WISHBONE, 11, 5)

    def read_wishbone(self, wb_address):
        """
        Used to perform low level wishbone read from a Wishbone slave.
        :param wb_address: address of the wishbone slave to read from
        :return: Read Data or None
        """
        request = sd.ReadWishboneReq(
            self.seq_num, *self.data_split_and_pack(wb_address))
        read_wishbone_resp = self.send_packet(
            request.create_payload(), 'ReadWishboneResp', True,
            sd.READ_WISHBONE, 11, 5)

        if read_wishbone_resp is not None:
            return self.data_unpack_and_merge(read_wishbone_resp.read_data_high,
                                              read_wishbone_resp.read_data_low)
        else:
            return None

    def write_i2c(self, interface, slave_address, *bytes_to_write):
        """
        Perform i2c write on a selected i2c interface.
        Up to 32 bytes can be written in a single i2c transaction
        :param interface: identifier for i2c interface:
                          0 - SKARAB Motherboard i2c
                          1 - Mezzanine 0 i2c
                          2 - Mezzanine 1 i2c
                          3 - Mezzanine 2 i2c
                          4 - Mezzanine 3 i2c
        :param slave_address: i2c address of slave to write to
        :param bytes_to_write: 32 bytes of data to write (to be packed as
        16-bit word each), list of bytes
        :return: response object
        """
        num_bytes = len(bytes_to_write)
        if num_bytes > 32:
            LOGGER.error(
                'Maximum of 32 bytes can be written in a single transaction')
            return False

        # each byte to be written must be packaged as a 16 bit value
        packed_bytes = ''  # store all the packed bytes here

        packer = struct.Struct('!H')
        pack = packer.pack

        for byte in bytes_to_write:
            packed_bytes += pack(byte)

        # pad the number of bytes to write to 32 bytes
        if num_bytes < 32:
            packed_bytes += (32 - num_bytes) * '\x00\x00'

        # create payload packet structure
        request = sd.WriteI2CReq(self.seq_num, interface, slave_address,
                                 num_bytes, packed_bytes)
        write_i2c_resp = self.send_packet(request.create_payload(),
                                          'WriteI2CResp', True, sd.WRITE_I2C,
                                          39, 1)
        # check if the write was successful
        if write_i2c_resp is not None:
            if write_i2c_resp.write_success:
                # if successful
                return True
            else:
                LOGGER.error('I2C write failed!')
                return False
        else:
            LOGGER.error('Bad response received')
            return False

    def read_i2c(self, interface, slave_address, num_bytes):
        """
        Perform i2c read on a selected i2c interface.
        Up to 32 bytes can be read in a single i2c transaction.
        :param interface: identifier for i2c interface:
                          0 - SKARAB Motherboard i2c
                          1 - Mezzanine 0 i2c
                          2 - Mezzanine 1 i2c
                          3 - Mezzanine 2 i2c
                          4 - Mezzanine 3 i2c
        :param slave_address: i2c address of slave to read from
        :param num_bytes: number of bytes to read
        :return: an array of the read bytes if successful, else none
        """
        if num_bytes > 32:
            LOGGER.error(
                'Maximum of 32 bytes can be read in a single transaction')
            return False

        # create payload packet structure
        request = sd.ReadI2CReq(self.seq_num, interface,
                                slave_address, num_bytes)
        read_i2c_resp = self.send_packet(
            request.create_payload(), 'ReadI2CResp', True, sd.READ_I2C, 39, 1)

        if read_i2c_resp is not None:
            if read_i2c_resp.read_success:
                return read_i2c_resp.read_bytes[:num_bytes]
            else:
                LOGGER.error('I2C read failed!')
                return 0
        else:
            LOGGER.error('Bad response received.')
            return

    def pmbus_read_i2c(self, bus, slave_address, command_code,
                       num_bytes):
        """
        Perform a PMBus read of the I2C bus.
        :param bus: I2C bus to perform PMBus Read of
                          0 - SKARAB Motherboard i2c
                          1 - Mezzanine 0 i2c
                          2 - Mezzanine 0 i2c
                          3 - Mezzanine 0 i2c
                          4 - Mezzanine 0 i2c
        :param slave_address: address of the slave PMBus device to read
        :param command_code: PMBus command for the I2C read
        :param num_bytes: Number of bytes to read
        :return: array of read bytes if successful, else none
        """

        response_type = 'PMBusReadI2CBytesResp'
        expect_response = True

        if num_bytes > 32:
            LOGGER.error('Maximum of 32 bytes can be read in a '
                         'single transaction')
            return

        # dummy read data
        read_bytes = struct.pack('!32H', *(32 * [0]))

        # create payload packet structure
        pmbus_read_i2c_req = sd.PMBusReadI2CBytesReq(
            self.seq_num, bus, slave_address, command_code,
            read_bytes, num_bytes)

        # send payload and return response object
        pmbus_read_i2c_resp = self.send_packet(
            pmbus_read_i2c_req.create_payload(),
            response_type, expect_response, sd.PMBUS_READ_I2C, 39, 0)

        if pmbus_read_i2c_resp:
            if pmbus_read_i2c_resp.read_success:
                return pmbus_read_i2c_resp.read_bytes[:num_bytes]

            else:
                LOGGER.error('PMBus I2C read failed!')
                return 0
        else:
            LOGGER.error('Bad response received.')
            return

    def sdram_program(self, first_packet, last_packet, write_words):
        """
        Used to program a block of 4096 words to the boot SDRAM. These 4096 words are a chunk
        of the FPGA image to program to SDRAM and boot from.

        This data is sent over UDP packets to the fabric UDP port, not the control port- uC does not handle
        these packets. No response is generated.

        :param first_packet: flag to indicate this pkt is the first pkt of the image
        :param last_packet: flag to indicate this pkt is the last pkt of the image
        :param write_words: chunk of 4096 words from FPGA Image
        :return: None
        """
        sdram_program_req = sd.SdramProgramReq(
            self.seq_num, first_packet, last_packet, write_words)
        self.send_packet(
            sdram_program_req.create_payload(), 0, False, sd.SDRAM_PROGRAM, 0,
            0, skarab_socket=self.skarab_fpga_sock, port=self.skarab_fpga_port,)

    def sdram_reconfigure(self, output_mode, clear_sdram, finished_writing,
                          about_to_boot, do_reboot, reset_sdram_read_addr,
                          clear_eth_stats, enable_debug, do_sdram_async_read,
                          do_continuity_test, continuity_test_out_low,
                          continuity_test_out_high):

        """
        Used to perform various tasks realting to programming of the boot SDRAM and config
        of Virtex7 FPGA from boot SDRAM
        :param output_mode: specifies the mode of the flash SDRAM interface
        :param clear_sdram: clear any existing FPGA image from the SDRAM
        :param finished_writing: indicate writing FPGA image to SDRAM is complete
        :param about_to_boot: enable booting from the newly programmed image in SDRAM
        :param do_reboot: trigger reboot of the Virtex7 FPGA and boot from image in SDRAM
        :param reset_sdram_read_addr: reset the SDRAM read address so that reading SDRAM can start at 0x0
        :param clear_eth_stats: clear ethernet packet statistics with regards to FPGA image containing packets
        :param enable_debug: enable debug mode for reading data currently stored in SDRAM
        :param do_sdram_async_read: used in debug mode to read the 32-bits of the SDRAM and advance read pointer by one
        :param do_continuity_test: test continuity of the flash bus between the Virtex7 FPGA and the Spartan 3AN FPGA
        :param continuity_test_out_low: Used in continuity debug mode, specify value to set lower 16 bits of the bus
        :param continuity_test_out_high: Used in continuity debug mode, specify value to set upper 16 bits of the bus
        :return: True or False
        """
        # create request object
        req = sd.SdramReconfigureReq(
            self.seq_num, output_mode, clear_sdram, finished_writing,
            about_to_boot, do_reboot, reset_sdram_read_addr, clear_eth_stats,
            enable_debug, do_sdram_async_read, do_continuity_test,
            continuity_test_out_low, continuity_test_out_high)
        resp = self.send_packet(req.create_payload(), 'SdramReconfigureResp',
                                True, sd.SDRAM_RECONFIGURE, 19, 0)
        if do_sdram_async_read:
            # process data read here
            sdram_data = struct.pack('!H', resp.sdram_async_read_data_low) + \
                struct.pack('!H', resp.sdram_async_read_data_high)
            return sdram_data
        if resp is not None:
            return True
        else:
            LOGGER.error('Problem configuring SDRAM')
            return False

    def read_spi_page(self, spi_address, num_bytes):
        """
        Used to read a page from the SPI flash in the Spartan 3AN FPGA on the
        SKARAB Motherboard. Up to a full page (264 bytes) can be read.

        :param spi_address: address of the page wanting to be read
        :param num_bytes: number of bytes in page to be read (max 264 bytes)
        :return: list of read data
        """

        if num_bytes > 264:
            LOGGER.error("Maximum of 264 bytes (One full page) "
                         "can be read from a single SPI Register")
            return False

        # split 32-bit page address into 16-bit high and low
        spi_address_high, spi_address_low = \
            self.data_split_and_pack(spi_address)

        # create payload packet structure for read request
        request = sd.ReadSpiPageReq(self.seq_num, spi_address_high,
                                    spi_address_low, num_bytes)

        response = self.send_packet(payload=request.create_payload(),
                                    response_type='ReadSpiPageResp',
                                    expect_response=True,
                                    command_id=sd.READ_SPI_PAGE,
                                    number_of_words=271, pad_words=1)

        if response is not None:
            if response.read_spi_page_success:
                # Then, send back ReadBytes[:NumBytes]
                return response.read_bytes[:num_bytes]
            else:
                # Read was made, but unsuccessful
                LOGGER.error("SPI Read FAILED")
                raise ReadFailed('Attempt to perform SPI Read Failed')
        else:
            LOGGER.error("Bad Response Received")
            raise InvalidResponse('Bad response received from SKARAB')

    # board level functions

    def check_programming_packet_count(self):
        """
        Checks the number of packets programmed into the SDRAM of SKARAB
        :return: {num_ethernet_frames, num_ethernet_bad_frames,
        num_ethernet_overload_frames}
        """
        sdram_reconfigure_req = \
            sd.SdramReconfigureReq(seq_num=self.seq_num,
                                   output_mode=sd.SDRAM_PROGRAM_MODE,
                                   clear_sdram=False,
                                   finished_writing=False,
                                   about_to_boot=False,
                                   do_reboot=False,
                                   reset_sdram_read_address=False,
                                   clear_ethernet_stats=False,
                                   enable_debug_sdram_read_mode=False,
                                   do_sdram_async_read=False,
                                   do_continuity_test=False,
                                   continuity_test_output_high=0x0,
                                   continuity_test_output_low=0x0)

        sdram_reconfigure_resp = self.send_packet(
            payload=sdram_reconfigure_req.create_payload(),
            response_type='SdramReconfigureResp',
            expect_response=True,
            command_id=sd.SDRAM_RECONFIGURE,
            number_of_words=19,
            pad_words=0)

        packet_count = {'Ethernet Frames':
                            sdram_reconfigure_resp.num_ethernet_frames,
                        'Bad Ethernet Frames':
                            sdram_reconfigure_resp.num_ethernet_bad_frames,
                        'Overload Ethernet Frames':
                            sdram_reconfigure_resp.num_ethernet_overload_frames}

        return packet_count

    def get_firmware_version(self):
        """
        Read the version of the firmware
        :return: golden_image, multiboot, firmware_major_version,
        firmware_minor_version
        """
        reg_data = self.read_board_reg(sd.C_RD_VERSION_ADDR)
        if reg_data:
            firmware_major_version = (reg_data >> 16) & 0x3FFF
            firmware_minor_version = reg_data & 0xFFFF
            return reg_data >> 31, reg_data >> 30 & 0x1, '{}.{}'.format(
                firmware_major_version, firmware_minor_version)
        return None, None, None

    def get_soc_version(self):
        """
        Read the version of the soc
        :return: golden_image, multiboot, soc_major_version, soc_minor_version
        """
        reg_data = self.read_board_reg(sd.C_RD_SOC_VERSION_ADDR)
        if reg_data:
            soc_major_version = (reg_data >> 16) & 0x3FFF
            soc_minor_version = reg_data & 0xFFFF
            return reg_data >> 31, reg_data >> 30 & 0x1, '{}.{}'.format(
                soc_major_version, soc_minor_version)
        return None

    def front_panel_status_leds(self, led_0_on, led_1_on, led_2_on, led_3_on,
                                led_4_on, led_5_on, led_6_on, led_7_on):
        """
        Control front panel status LEDs
        :param led_0_on: True: Turn LED 0 on, False: off
        :param led_1_on: True: Turn LED 1 on, False: off
        :param led_2_on: True: Turn LED 2 on, False: off
        :param led_3_on: True: Turn LED 3 on, False: off
        :param led_4_on: True: Turn LED 4 on, False: off
        :param led_5_on: True: Turn LED 5 on, False: off
        :param led_6_on: True: Turn LED 6 on, False: off
        :param led_7_on: True: Turn LED 7 on, False: off
        :return: None
        """
        led_mask = 0

        if led_0_on:
            led_mask = led_mask | sd.FRONT_PANEL_STATUS_LED0
        if led_1_on:
            led_mask = led_mask | sd.FRONT_PANEL_STATUS_LED1
        if led_2_on:
            led_mask = led_mask | sd.FRONT_PANEL_STATUS_LED2
        if led_3_on:
            led_mask = led_mask | sd.FRONT_PANEL_STATUS_LED3
        if led_4_on:
            led_mask = led_mask | sd.FRONT_PANEL_STATUS_LED4
        if led_5_on:
            led_mask = led_mask | sd.FRONT_PANEL_STATUS_LED5
        if led_6_on:
            led_mask = led_mask | sd.FRONT_PANEL_STATUS_LED6
        if led_7_on:
            led_mask = led_mask | sd.FRONT_PANEL_STATUS_LED7

        self.write_board_reg(sd.C_WR_FRONT_PANEL_STAT_LED_ADDR, led_mask)

    def prepare_sdram_ram_for_programming(self):
        """
        Prepares the sdram for programming with FPGA image
        :return: True - if sdram ready to receive FPGA image
        """

        # put sdram in flash mode to enable FPGA outputs
        if self.sdram_reconfigure(sd.FLASH_MODE, False, False, False, False,
                                  False, False,
                                  False, False, False, 0x0, 0x0):
            # clear sdram
            if self.sdram_reconfigure(sd.SDRAM_PROGRAM_MODE, True, False,
                                      False, False, False, True,
                                      False, False, False, 0x0, 0x0):
                # put in sdram programming mode and clear ethernet counters
                if self.sdram_reconfigure(sd.SDRAM_PROGRAM_MODE, False, False,
                                          False, False, False, False,
                                          False, False, False, 0x0, 0x0):
                    LOGGER.info('SDRAM successfully prepared')
                    return True
                else:
                    LOGGER.error('Error putting SDRAM in programming mode.')
                    return False
            else:
                LOGGER.error('Error clearing SDRAM.')
                return False
        else:
            LOGGER.error('Error putting SDRAM in programming mode.')
            return False

    def complete_sdram_configuration(self):
        """
        Completes sdram programming and configuration. Sets to boot from sdram
        and triggers reboot
        :return: True if success
        """

        # set about to boot from SDRAM
        if self.sdram_reconfigure(sd.SDRAM_PROGRAM_MODE, False, False, True,
                                  False, False, False,
                                  False, False, False, 0x0, 0x0):

            # do reboot (and boot from SDRAM)
            if self.sdram_reconfigure(sd.SDRAM_PROGRAM_MODE, False, False,
                                      False, True, False, False,
                                      False, False, False, 0x0, 0x0):
                LOGGER.info('Rebooting from SDRAM.')
                return True

            else:
                LOGGER.error('Error triggering reboot.')
                return False

        else:
            LOGGER.error('Error enabling boot from SDRAM.')
            return False

    def get_sensor_data(self):
        """
        Get sensor data.
        Units:
        Fan Speed - RPM
        Fan Speed PWM - PWM %
        Temperature Sensors - degrees Celsius
        Voltage - Volts (V)
        Currents - Amps (A)
        :return: all sensor data rolled up into a dictionary
        """

        def sign_extend(value, bits):
            """
            Performs 2's compliment sign extension
            :param value: value to sign extend
            :param bits: number of bits making up the value
            :return: sign extended value
            """

            sign_bit = 1 << (bits - 1)
            return (value & (sign_bit - 1)) - (value & sign_bit)

        def temperature_value_check(value):
            """
            Checks the value returned from the temperature sensor and handles
            it accordingly.
            :param value: value returned from temperature sensor
            :return: correct temperature value
            """
            if value == 0x7FFF:
                return 'Error'
            if value & 0x8000 != 0:
                value = sign_extend(value,
                                    16)  # 16 bits represent the temperature

            value = int(value)
            value = float(value)

            return round(value / 100.0, 2)

        def voltage_current_monitor_temperature_check(value):
            """
            Checks the value returned for the voltage monitor temperature
            and handles it appropriately to extract the actual temperature
            value from the received data
            :param value: value returned by voltage monitor temperature sensor
            :return: correct temperature value
            """

            mantissa = value & 0x07FF  # get lower 11 bits

            if (mantissa & 0x400) != 0:
                mantissa = sign_extend(mantissa,
                                       11)  # lower 11 bits are for mantissa

            mantissa = int(mantissa)

            exponent = (value >> 11) & 0x1F  # get upper 5 bits

            if (exponent & 0x10) != 0:
                exponent = sign_extend(exponent,
                                       5)  # upper 5 bits are for exponent

            exponent = int(exponent)

            return round(float(mantissa) * pow(2.0, float(exponent)), 2)

        def voltage_handler(raw_sensor_data, index):
            """
            Handles the data returned by the voltage monitor for the various
            board voltages. Returns actual voltages extracted from this data.
            :param raw_sensor_data: array containing raw sensor data
            :param index: index at which next voltage sensor data begins
            :return: extracted voltage
            """

            voltage = raw_sensor_data[index]

            voltage_scale_factor = raw_sensor_data[index + 1]

            if (voltage_scale_factor & 0x10) != 0:
                voltage_scale_factor = sign_extend(voltage_scale_factor, 5)

            voltage_scale_factor = int(voltage_scale_factor)

            val = float(voltage) * float(pow(2.0, float(voltage_scale_factor)))

            return round(
                val * sd.voltage_scaling[str(raw_sensor_data[index + 2])],
                2)

        def current_handler(raw_sensor_data, index):
            """
            Handles the data returned by the current monitor for the various
            board currents. Returns actual current extracted from this data.
            :param raw_sensor_data: array containing raw sensor data
            :param index: index at which next current sensor data begins
            :return: extracted current
            """

            current = raw_sensor_data[index]
            scale_factor = raw_sensor_data[index + 1]

            if (scale_factor & 0x10) != 0:
                scale_factor = sign_extend(scale_factor, 5)

                scale_factor = int(scale_factor)

            val = float(current) * float(pow(2.0, float(scale_factor)))

            return round(
                val * sd.current_scaling[str(raw_sensor_data[index + 2])],
                2)

        def check_fan_speed(fan_name, value):
            """
            Checks if a given fan is running within acceptable limits
            :param fan_name: fan to be checked
            :param value: fan speed value
            :return: OK, WARNING or ERROR
            """

            if value > ((self.sensor_data[fan_name.replace('_rpm','_pwm')] + 10.0) / 100.0) * \
                    sd.fan_speed_ranges[fan_name][0] or value < ((self.sensor_data[fan_name.replace('_rpm','_pwm')] - 10.0) / 100.0) * \
                    sd.fan_speed_ranges[fan_name][0]:
                return 'ERROR'
            else:
                return 'OK'

        def check_temperature(sensor_name, value, inlet_ref):
            """
            Checks if a given temperature is within acceptable range
            :param sensor_name: temperature to check
            :param value: temperature value
            :param inlet_ref: inlet temperature; used as reference for other
            temperature thresholds
            :return: OK, WARNING or ERROR
            """
            if sensor_name == 'inlet_temperature_degC':
                if value > sd.temperature_ranges[sensor_name][0] or value < \
                        sd.temperature_ranges[sensor_name][1]:
                    return 'ERROR'
                else:
                    return 'OK'
            else:
                if value > inlet_ref + sd.temperature_ranges[sensor_name][
                    0] or value < inlet_ref + \
                        sd.temperature_ranges[sensor_name][1]:
                    return 'ERROR'
                else:
                    return 'OK'

        def check_current(current_name, value):
            """
            Checks if a given PSU current reading is within acceptable range
            :param current_name: current to check
            :param value: value of the sensor
            :return: OK, WARNING or ERROR
            """

            if value > sd.current_ranges[current_name][0] or value < \
                    sd.current_ranges[current_name][1]:
                # return '\033[0;31m{}\033[00m'.format('ERROR')
                return 'ERROR'

            else:
                # return '\033[0;31m{}\033[00m'.format('OK')
                return 'OK'

        def check_voltage(voltage_name, value):
            """
            Checks if a given PSU voltage reading is within acceptable range
            :param voltage_name: voltage to check
            :param value: value of the sensor
            :return: OK, WARNING or ERROR
            """

            if value > sd.voltage_ranges[voltage_name][0] or value < \
                    sd.voltage_ranges[voltage_name][1]:
                # return '\033[0;31m{}\033[00m'.format('ERROR')
                return 'ERROR'
            else:
                # return '\033[0;31m{}\033[00m'.format('OK')
                return 'OK'

        def parse_fan_speeds_rpm(raw_sensor_data):
            for key, value in sd.sensor_list.items():
                if 'fan_rpm' in key:
                    fan_speed = raw_sensor_data[value]
                    self.sensor_data[key] = (
                            fan_speed, 'rpm', check_fan_speed(key, fan_speed))

        def parse_fan_speeds_pwm(raw_sensor_data):
            for key, value in sd.sensor_list.items():
                if 'fan_pwm' in key:
                    self.sensor_data[key] = round(
                        raw_sensor_data[value] / 100.0, 2)

        def parse_temperatures(raw_sensor_data):
            # inlet temp (reference)
            inlet_ref = temperature_value_check(
                raw_sensor_data[sd.sensor_list['inlet_temperature_degC']])
            for key, value in sd.sensor_list.items():
                if 'temperature' in key:
                    if 'voltage' in key or 'current' in key:
                        temperature = voltage_current_monitor_temperature_check(
                            raw_sensor_data[value])
                        self.sensor_data[
                            key] = (temperature, 'degC',
                                    check_temperature(key, temperature,
                                                      inlet_ref))
                    else:
                        temperature = temperature_value_check(
                            raw_sensor_data[value])
                        self.sensor_data[key] = (temperature, 'degC',
                                                 check_temperature(key,
                                                                   temperature,
                                                                   inlet_ref))

        def parse_voltages(raw_sensor_data):
            for key, value in sd.sensor_list.items():
                if '_voltage' in key:
                    voltage = voltage_handler(raw_sensor_data, value)
                    self.sensor_data[key] = (voltage, 'volts',
                                             check_voltage(key, voltage))

        def parse_currents(raw_sensor_data):
            for key, value in sd.sensor_list.items():
                if '_current' in key:
                    current = current_handler(raw_sensor_data, value)
                    self.sensor_data[key] = (current, 'amperes',
                                             check_current(key, current))

        request = sd.GetSensorDataReq(self.seq_num)
        get_sensor_data_resp = self.send_packet(
            request.create_payload(), 'GetSensorDataResp', True,
            sd.GET_SENSOR_DATA, 95, 2)

        if get_sensor_data_resp is not None:
            # raw sensor data received from SKARAB
            recvd_sensor_data_values = get_sensor_data_resp.sensor_data
            # parse the raw data to extract actual sensor info
            parse_fan_speeds_pwm(recvd_sensor_data_values)
            parse_fan_speeds_rpm(recvd_sensor_data_values)
            parse_currents(recvd_sensor_data_values)
            parse_voltages(recvd_sensor_data_values)
            parse_temperatures(recvd_sensor_data_values)
            return self.sensor_data

        return False

    def set_fan_speed(self, fan_page, pwm_setting):
        """
        Sets the speed of a selected fan on the SKARAB motherboard. Desired
        speed is given as a PWM setting: range: 0.0 - 100.0
        :param fan_page: desired fan
        :param pwm_setting: desired PWM speed (as a value from 0.0 to 100.0
        :return: (new_fan_speed_pwm, new_fan_speed_rpm)
        """
        # check desired fan speed
        if pwm_setting > 100.0 or pwm_setting < 0.0:
            LOGGER.error('Given speed out of expected range.')
            return
        request = sd.SetFanSpeedReq(self.seq_num, fan_page, pwm_setting)
        payload = request.create_payload()
        LOGGER.debug('Payload = %s', repr(payload))
        set_fan_speed_resp = self.send_packet(
            payload, 'SetFanSpeedResp', True, sd.SET_FAN_SPEED, 11, 7)
        if set_fan_speed_resp is not None:
            return (set_fan_speed_resp.fan_speed_pwm / 100.0,
                    set_fan_speed_resp.fan_speed_rpm)
        return

    # support functions
    @staticmethod
    def convert_hex_to_bin(hex_file, extract_to_disk=False):
        # TODO: error checking/handling
        """
        Converts a hex file to a bin file with little endianness for
        programming to sdram, also pads to 4096 word boundary
        :param hex_file: file name of hex file to be converted
        :param extract_to_disk: flag whether or not bin file is extracted to
        harddisk
        :return: bitsream
        """

        f_in = open(hex_file, 'rb')  # read from
        bitstream = ''  # blank string for bitstream

        # for packing fpga image data into binary string use little endian
        packer = struct.Struct('<H')

        file_size = os.path.getsize(hex_file)

        # group 4 chars from the hex file to create 1 word in the bin file
        # see how many packets of 4096 words we can create without padding
        # 16384 = 4096 * 4 (since each word consists of 4 chars from the
        # hex file)
        # each char = 1 nibble = 4 bits
        # TODO - replace i and j with meaningful loop variable names
        for i in range(file_size / 16384):
            # create packets of 4096 words
            for j in range(4096):
                word = f_in.read(4)
                # pack into binary string
                bitstream += packer.pack(int(word, 16))

        # entire file not processed yet. Remaining data needs to be padded to
        # a 4096 word boundary in the hex file this equates to 4096*4 bytes

        # get the last packet (required padding)
        last_pkt = f_in.read().rstrip()  # strip eof '\r\n' before padding
        last_pkt += 'f' * (16384 - len(last_pkt))  # pad to 4096 word boundary

        # close the file
        f_in.close()

        # handle last data chunk
        # TODO - replace i with meaningful loop variable names
        for i in range(0, 16384, 4):
            word = last_pkt[i:i + 4]  # grab 4 chars to form word
            bitstream += packer.pack(int(word, 16))  # pack into binary string

        if extract_to_disk:
            out_file_name = os.path.splitext(hex_file)[0] + '.bin'
            f_out = open(out_file_name, 'wb')  # write to
            f_out.write(bitstream)
            f_out.close()
            LOGGER.info('Output binary filename: {}'.format(out_file_name))

        return bitstream

    @staticmethod
    def convert_bit_to_bin(bit_file, extract_to_disk=False):
        """
        Converts a .bit file to a .bin file for programming SKARAB. .bit files
        typically contain the .bin file with an additional prepended header.
        :param bit_file: bit file to be converted
        :param extract_to_disk: flag whether or not bin file is
        extracted to harddisk
        :return: bitstream
        """
        # apparently .fpg file uses the .bit file generated from implementation
        # this function will convert the .bit file portion extracted from
        # the .fpg file and convert it to .bin format with required endianness
        # also strips away .bit file header

        # bin file header identifier
        header_end = '\xff' * 32  # header identifer

        f_in = open(bit_file, 'rb')  # read from

        # for unpacking data from bit file and repacking
        data_format = struct.Struct('!B')
        packer = data_format.pack
        unpacker = data_format.unpack

        data = f_in.read()
        data = data.rstrip()  # get rid of pesky EOF chars
        header_end_index = data.find(header_end)
        data = data[header_end_index:]

        f_in.close()  # close file

        # .bit file already contains packed data: ABCD is a 2-byte hex value
        # (size of this value is 2-bytes) .bin file requires this packing of
        # data, but has a different bit ordering within each nibble
        # i.e. given 1122 in .bit, require 8844 in .bin
        # i.e. given 09DC in .bit, require B039 in .bin
        # this equates to reversing the bits in each byte in the file

        bitstream = ''
        # TODO - replace i with meaningful loop variable names
        for i in range(len(data)):
            bitstream += packer(int('{:08b}'.format(unpacker(data[i])[0])[::-1]
                                    , 2))  # reverse bits each byte
        if extract_to_disk:
            out_file_name = os.path.splitext(bit_file)[0] + '_from_bit.bin'
            f_out = open(out_file_name, 'wb')  # write to
            f_out.write(bitstream)  # write bitstream to file
            f_out.close()
            LOGGER.info('Output binary filename: {}'.format(out_file_name))

        return bitstream

    @staticmethod
    def extract_bitstream(filename, extract_to_disk=False):
        """
        Loads fpg file extracts bin file. Also checks if
        the bin file is compressed and decompresses it.
        :param filename: fpg file to load
        :param extract_to_disk: flag whether or not bin file is extracted
        to harddisk
        :return: bitstream
        """
        # get design name
        name = os.path.splitext(filename)[0]

        fpg_file = open(filename, 'r')
        fpg_contents = fpg_file.read()
        fpg_file.close()

        # scan for the end of the fpg header
        end_of_header = fpg_contents.find('?quit')

        assert (end_of_header != -1), 'Not a valid fpg file!'

        bitstream_start = fpg_contents.find('?quit') + len('?quit') + 1

        # exract the bitstream portion of the file
        bitstream = fpg_contents[bitstream_start:]

        # check if bitstream is compressed using magic number for gzip
        if bitstream.startswith('\x1f\x8b\x08'):
            # decompress
            bitstream = zlib.decompress(bitstream, 16 + zlib.MAX_WBITS)

        # write binary file to disk?
        if extract_to_disk:
            # write to bin file
            bin_file = open(name + '.bin', 'wb')
            bin_file.write(bitstream)
            bin_file.close()
            LOGGER.info('Output binary filename: {}'.format(name + '.bin'))

        return bitstream

    @staticmethod
    def check_bitstream(bitstream):
        """
        Checks the bitstream to see if it is valid.
        i.e. if it contains a known, correct substring in its header
        :param bitstream: bitstream to check
        :return: True or False
        """

        # check if filename or bitstream:
        #if '.bin' in bitstream:
        #    # filename given
        #    bitstream = open(bitstream, 'rb')
        #    contents = bitstream.read()
        #    bitstream.close()
        #else:
        contents = bitstream

        valid_string = '\xff\xff\x00\x00\x00\xdd\x88\x44\x00\x22\xff\xff'

        # check if the valid header substring exists
        if contents.find(valid_string) == 30:
            return True
        else:
            read_header = contents[30:41]
            LOGGER.error(
                'Incompatible bitstream detected.\nExpected header: {}\nRead '
                'header: {}'.format(repr(valid_string), repr(read_header)))
            return False

    @staticmethod
    def reorder_bytes_in_bin_file(filename, extract_to_disk=False):
        """
        Reorders the bytes in a given bin file to make it compatible for
        programming the SKARAB. This function only handles the case where
        the two bytes making up a word need to be swapped.
        :param filename: bin file to reorder
        :param extract_to_disk: flag whether or not bin file is extracted
        to harddisk
        :return: bitstream
        """

        f_in = open(filename, 'rb')
        contents = f_in.read().rstrip()
        f_in.close()

        num_words = len(contents) / 2

        data_format_pack = '<' + str(num_words) + 'H'
        data_format_unpack = '>' + str(num_words) + 'H'

        bitstream = struct.pack(data_format_pack, *struct.unpack(
            data_format_unpack, contents))

        if extract_to_disk:
            # get filename name, less extension
            name = os.path.splitext(filename)[0]
            new_file_name = name + '_fix.bin'
            f_out = open(new_file_name, 'wb')
            f_out.write(bitstream)
            f_out.close()
            LOGGER.info('Output binary filename: {}'.format(new_file_name))

        return bitstream

    def get_system_information(self, filename=None, fpg_info=None):
        """
        Get information about the design running on the FPGA.
        If filename is given, get it from there, otherwise query the host
        via KATCP.
        :param filename: fpg filename
        :param fpg_info: a tuple containing device_info and coreinfo
        dictionaries
        :return: <nothing> the information is populated in the class
        """
        if (filename is None) and (fpg_info is None):
            raise RuntimeError(
                'Either filename or parsed fpg data must be given.')
        if filename is not None:
            device_dict, memorymap_dict = parse_fpg(filename)
        else:
            device_dict = fpg_info[0]
            memorymap_dict = fpg_info[1]
        # add system registers
        device_dict.update(self._CasperFpga__add_sys_registers())
        # reset current devices and create new ones from the new
        # design information
        self._CasperFpga__reset_device_info()
        self._CasperFpga__create_memory_devices(device_dict, memorymap_dict)
        self._CasperFpga__create_other_devices(device_dict)
        self.__create_memory_map()
        # populate some system information
        try:
            self.system_info.update(device_dict['77777'])
        except KeyError:
            LOGGER.warn('%s: no sys info key in design info!' % self.host)
        # and RCS information if included
        if '77777_git' in device_dict:
            self.rcs_info['git'] = device_dict['77777_git']
        if '77777_svn' in device_dict:
            self.rcs_info['svn'] = device_dict['77777_svn']

    def __create_memory_map(self):
        """
        Fixes the memory mapping for SKARAB registers by masking the most
        significant bit of the register address parsed from the fpg file.
        :return: nothing
        """

        for key in self.memory_devices.keys():
            self.memory_devices[key].address &= 0x7fffffff

    # sensor functions
    def configure_i2c_switch(self, switch_select):
        """
        Configures the PCA9546AD I2C switch.
        :param switch_select: the desired switch configuration:
               Fan Controller = 1
               Voltage/Current Monitor = 2
               1GbE = 4

        :return: True or False
        """

        if not self.write_i2c(sd.MB_I2C_BUS_ID, sd.PCA9546_I2C_DEVICE_ADDRESS,
                              switch_select):
            LOGGER.error('Failed to configure I2C switch.')
            return False
        else:
            LOGGER.debug('I2C Switch successfully configured')
            return True

    # fan controller functions
    # TODO: deprecate
    def write_fan_controller(self, command_code, num_bytes, byte_to_write):
        """
        Perform a PMBus write to the MAX31785 Fan Controller
        :param command_code: desired command code
        :param num_bytes: number of bytes in command
        :param byte_to_write:  bytes to write
        :return: Nothing
        """

        # house keeping
        # if type(bytes_to_write) != list:
        #    write_data = list()
        #    write_data.append(bytes_to_write)

        total_num_bytes = 1 + num_bytes

        combined_write_bytes = list()

        combined_write_bytes.append(command_code)
        combined_write_bytes.append(byte_to_write)

        # do an i2c write
        if not self.write_i2c(sd.MB_I2C_BUS_ID, sd.MAX31785_I2C_DEVICE_ADDRESS,
                              total_num_bytes, *combined_write_bytes):
            LOGGER.error('Failed to write to the Fan Controller')
        else:
            LOGGER.debug('Write to fan controller successful')

    # TODO: deprecate
    def read_fan_controller(self, command_code, num_bytes):
        """
        Performs PMBus read from the MAX31785 Fan Controller
        :param command_code: desired command code
        :param num_bytes: number of bytes in command
        :return: Read bytes if successful
        """

        # do a PMBus i2c read
        data = self.pmbus_read_i2c(sd.MB_I2C_BUS_ID,
                                   sd.MAX31785_I2C_DEVICE_ADDRESS, command_code
                                   , num_bytes)

        # check the received data
        if data is None:
            # read was unsucessful
            LOGGER.error('Failed to read from the fan controller')
            return None
        else:
            # success
            LOGGER.debug('Read from fan controller successful')
            return data

    # TODO: deprecate
    def read_fan_speed_rpm(self, fan, open_switch=True):
        """
        Read the current fan speed of a selected fan in RPM
        :param fan: selected fan
        :param open_switch: True if the i2c switch must be opened
        :return: read fan speed in RPM
        """

        # find the address of the desired fan
        if fan == 'LeftFrontFan':
            fan_selected = sd.LEFT_FRONT_FAN_PAGE
        elif fan == 'LeftMiddleFan':
            fan_selected = sd.LEFT_MIDDLE_FAN_PAGE
        elif fan == 'LeftBackFan':
            fan_selected = sd.LEFT_BACK_FAN_PAGE
        elif fan == 'RightBackFan':
            fan_selected = sd.RIGHT_BACK_FAN_PAGE
        elif fan == 'FPGAFan':
            fan_selected = sd.FPGA_FAN
        else:
            LOGGER.error('Unknown fan selected')
            return

        # open switch
        if open_switch:
            self.configure_i2c_switch(sd.FAN_CONT_SWITCH_SELECT)

        # write to fan controller
        self.write_fan_controller(sd.PAGE_CMD, 1, fan_selected)

        # read from fan controller

        read_data = self.read_fan_controller(sd.READ_FAN_SPEED_1_CMD, 2)

        if read_data is not None:
            fan_speed_rpm = read_data[0] + (read_data[1] << 8)

            return fan_speed_rpm
        else:
            return

    # AP
    @staticmethod
    def calculate_checksum_using_file(file_name):
        """
        Basically summing up all the words in the input file_name, and returning a 'Checksum'
        :param file_name: The actual filename, and not instance of the open file
        :return: Tally of words in the (.bin) file
        """

        flash_write_checksum = 0x00
        file_size = os.path.getsize(file_name)

        # Need to scroll through file until there is nothing left to read
        with open(file_name, 'rb') as f:
            for i in range(file_size / 2):
                two_bytes = f.read(2)
                one_word = struct.unpack('H!', two_bytes)[0]
                flash_write_checksum += one_word

        if (file_size % 8192) != 0:
            # padding required
            num_padding_bytes = 8192 - (file_size % 8192)
            for i in range(num_padding_bytes / 2):
                flash_write_checksum += 0xffff

        # Last thing to do, make sure it is a 16-bit word
        flash_write_checksum &= 0xffff

        return flash_write_checksum

    @staticmethod
    def calculate_checksum_using_bitstream(bitstream):
        """
        Summing up all the words in the input bitstream, and returning a
        'Checksum' - Assuming that the bitstream HAS NOT been padded yet
        :param bitstream: The actual bitstream of the file in question
        :return: checksum
        """

        flash_write_checksum = 0x00

        size = len(bitstream)

        for i in range(0, size, 2):
            # This is just getting a substring, need to convert to hex
            two_bytes = bitstream[i:i + 2]
            one_word = struct.unpack('!H', two_bytes)[0]
            flash_write_checksum += one_word

        if (size % 8192) != 0:
            # padding required
            num_padding_bytes = 8192 - (size % 8192)
            for i in range(num_padding_bytes / 2):
                flash_write_checksum += 0xffff

        # Last thing to do, make sure it is a 16-bit word
        flash_write_checksum &= 0xffff

        return flash_write_checksum

    def get_spartan_checksum(self):
        """
        Method for easier access to the Spartan Checksum
        :return: spartan_flash_write_checksum
        """

        upper_address, lower_address = (0x001ffe02, 0x001ffe03)

        upper_byte = self.read_spi_page(upper_address, 1)[0]

        lower_byte = self.read_spi_page(lower_address, 1)[0]

        spartan_flash_write_checksum = (upper_byte << 8) | lower_byte

        return spartan_flash_write_checksum

    def get_spartan_firmware_version(self):
        """
        Using read_spi_page() function to read two SPI Addresses which give
        the major and minor version numbers of the SPARTAN Firmware Version
        :return: String containing 'Major.Minor'
        """

        spi_address = 0x001ffe00

        # Just a heads-up, read_spi_page(address, num_bytes)
        # returns a list of bytes of length = num_bytes
        major = self.read_spi_page(spi_address, 1)[0]
        minor = self.read_spi_page(spi_address + 1, 1)[0]

        version_number = str(major) + '.' + str(minor)

        return version_number

# end<|MERGE_RESOLUTION|>--- conflicted
+++ resolved
@@ -23,6 +23,7 @@
 
 class InvalidSkarabBitstream(ValueError):
     pass
+
 
 class SkarabSdramError(RuntimeError):
     pass
@@ -453,13 +454,9 @@
         Sends chunks of bitfile to fpga via sdram_program method
         :param filename: file to upload
         :param verify: flag to enable verification of uploaded bitstream (slow)
-<<<<<<< HEAD
-        :return:
-=======
         :param check_pkt_count: flag to enable checking of number of packets
         programmed into the SDRAM. DOES NOT WORK WHEN PROGRAMMING VIA 40GbE
-        :return: True if successful, else Nothing
->>>>>>> fe3f1934
+        :return:
         """
 
         # flag to enable/disable padding of data send over udp pkt
@@ -587,7 +584,6 @@
             except Exception as exc:
                 LOGGER.error('Uploading to SDRAM Failed')
                 raise exc
-
 
         # calculate checksum
         checksum = self.calculate_checksum_using_bitstream(image_to_program)
